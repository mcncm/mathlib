/-
Copyright (c) 2019 Jan-David Salchow. All rights reserved.
Released under Apache 2.0 license as described in the file LICENSE.
Authors: Jan-David Salchow, Sébastien Gouëzel, Jean Lo
-/
import linear_algebra.finite_dimensional
import analysis.normed_space.riesz_lemma
import analysis.asymptotics

/-!
# Operator norm on the space of continuous linear maps

Define the operator norm on the space of continuous linear maps between normed spaces, and prove
its basic properties. In particular, show that this space is itself a normed space.
-/

noncomputable theory
open_locale classical


variables {𝕜 : Type*} {E : Type*} {F : Type*} {G : Type*}
[normed_group E] [normed_group F] [normed_group G]

open metric continuous_linear_map

lemma exists_pos_bound_of_bound {f : E → F} (M : ℝ) (h : ∀x, ∥f x∥ ≤ M * ∥x∥) :
  ∃ N, 0 < N ∧ ∀x, ∥f x∥ ≤ N * ∥x∥ :=
⟨max M 1, lt_of_lt_of_le zero_lt_one (le_max_right _ _), λx, calc
  ∥f x∥ ≤ M * ∥x∥ : h x
  ... ≤ max M 1 * ∥x∥ : mul_le_mul_of_nonneg_right (le_max_left _ _) (norm_nonneg _) ⟩

section normed_field
/- Most statements in this file require the field to be non-discrete, as this is necessary
to deduce an inequality `∥f x∥ ≤ C ∥x∥` from the continuity of f. However, the other direction always
holds. In this section, we just assume that `𝕜` is a normed field. In the remainder of the file,
it will be non-discrete. -/

variables [normed_field 𝕜] [normed_space 𝕜 E] [normed_space 𝕜 F] (f : E →ₗ[𝕜] F)

lemma linear_map.lipschitz_of_bound (C : ℝ) (h : ∀x, ∥f x∥ ≤ C * ∥x∥) :
  lipschitz_with (nnreal.of_real C) f :=
lipschitz_with.of_dist_le' $ λ x y, by simpa only [dist_eq_norm, f.map_sub] using h (x - y)

theorem linear_map.antilipschitz_of_bound {K : nnreal} (h : ∀ x, ∥x∥ ≤ K * ∥f x∥) :
  antilipschitz_with K f :=
antilipschitz_with.of_le_mul_dist $
λ x y, by simpa only [dist_eq_norm, f.map_sub] using h (x - y)

lemma linear_map.uniform_continuous_of_bound (C : ℝ) (h : ∀x, ∥f x∥ ≤ C * ∥x∥) :
  uniform_continuous f :=
(f.lipschitz_of_bound C h).uniform_continuous

lemma linear_map.continuous_of_bound (C : ℝ) (h : ∀x, ∥f x∥ ≤ C * ∥x∥) :
  continuous f :=
(f.lipschitz_of_bound C h).continuous

/-- Construct a continuous linear map from a linear map and a bound on this linear map.
The fact that the norm of the continuous linear map is then controlled is given in
`linear_map.mk_continuous_norm_le`. -/
def linear_map.mk_continuous (C : ℝ) (h : ∀x, ∥f x∥ ≤ C * ∥x∥) : E →L[𝕜] F :=
⟨f, linear_map.continuous_of_bound f C h⟩

/-- Reinterpret a linear map `𝕜 →ₗ[𝕜] E` as a continuous linear map. This construction
is generalized to the case of any finite dimensional domain
in `linear_map.to_continuous_linear_map`. -/
def linear_map.to_continuous_linear_map₁ (f : 𝕜 →ₗ[𝕜] E) : 𝕜 →L[𝕜] E :=
f.mk_continuous (∥f 1∥) $ λ x, le_of_eq $
by { conv_lhs { rw ← mul_one x }, rw [← smul_eq_mul, f.map_smul, norm_smul, mul_comm] }

/-- Construct a continuous linear map from a linear map and the existence of a bound on this linear
map. If you have an explicit bound, use `linear_map.mk_continuous` instead, as a norm estimate will
follow automatically in `linear_map.mk_continuous_norm_le`. -/
def linear_map.mk_continuous_of_exists_bound (h : ∃C, ∀x, ∥f x∥ ≤ C * ∥x∥) : E →L[𝕜] F :=
⟨f, let ⟨C, hC⟩ := h in linear_map.continuous_of_bound f C hC⟩

@[simp, norm_cast] lemma linear_map.mk_continuous_coe (C : ℝ) (h : ∀x, ∥f x∥ ≤ C * ∥x∥) :
  ((f.mk_continuous C h) : E →ₗ[𝕜] F) = f := rfl

@[simp] lemma linear_map.mk_continuous_apply (C : ℝ) (h : ∀x, ∥f x∥ ≤ C * ∥x∥) (x : E) :
  f.mk_continuous C h x = f x := rfl

@[simp, norm_cast] lemma linear_map.mk_continuous_of_exists_bound_coe (h : ∃C, ∀x, ∥f x∥ ≤ C * ∥x∥) :
  ((f.mk_continuous_of_exists_bound h) : E →ₗ[𝕜] F) = f := rfl

@[simp] lemma linear_map.mk_continuous_of_exists_bound_apply (h : ∃C, ∀x, ∥f x∥ ≤ C * ∥x∥) (x : E) :
  f.mk_continuous_of_exists_bound h x = f x := rfl

@[simp] lemma linear_map.to_continuous_linear_map₁_coe (f : 𝕜 →ₗ[𝕜] E) :
  (f.to_continuous_linear_map₁ : 𝕜 →ₗ[𝕜] E) = f :=
rfl

@[simp] lemma linear_map.to_continuous_linear_map₁_apply (f : 𝕜 →ₗ[𝕜] E) (x) :
  f.to_continuous_linear_map₁ x = f x :=
rfl

lemma linear_map.continuous_iff_is_closed_ker {f : E →ₗ[𝕜] 𝕜} :
  continuous f ↔ is_closed (f.ker : set E) :=
begin
  -- the continuity of f obviously implies that its kernel is closed
  refine ⟨λh, (continuous_iff_is_closed.1 h) {0} (t1_space.t1 0), λh, _⟩,
  -- for the other direction, we assume that the kernel is closed
  by_cases hf : ∀x, x ∈ f.ker,
  { -- if `f = 0`, its continuity is obvious
    have : (f : E → 𝕜) = (λx, 0), by { ext x, simpa using hf x },
    rw this,
    exact continuous_const },
  { /- if `f` is not zero, we use an element `x₀ ∉ ker f` such that `∥x₀∥ ≤ 2 ∥x₀ - y∥` for all
    `y ∈ ker f`, given by Riesz's lemma, and prove that `2 ∥f x₀∥ / ∥x₀∥` gives a bound on the
    operator norm of `f`. For this, start from an arbitrary `x` and note that
    `y = x₀ - (f x₀ / f x) x` belongs to the kernel of `f`. Applying the above inequality to `x₀`
    and `y` readily gives the conclusion. -/
    push_neg at hf,
    let r : ℝ := (2 : ℝ)⁻¹,
    have : 0 ≤ r, by norm_num [r],
    have : r < 1, by norm_num [r],
    obtain ⟨x₀, x₀ker, h₀⟩ : ∃ (x₀ : E), x₀ ∉ f.ker ∧ ∀ y ∈ linear_map.ker f, r * ∥x₀∥ ≤ ∥x₀ - y∥,
      from riesz_lemma h hf this,
    have : x₀ ≠ 0,
    { assume h,
      have : x₀ ∈ f.ker, by { rw h, exact (linear_map.ker f).zero_mem },
      exact x₀ker this },
    have rx₀_ne_zero : r * ∥x₀∥ ≠ 0, by { simp [norm_eq_zero, this], norm_num },
    have : ∀x, ∥f x∥ ≤ (((r * ∥x₀∥)⁻¹) * ∥f x₀∥) * ∥x∥,
    { assume x,
      by_cases hx : f x = 0,
      { rw [hx, norm_zero],
        apply_rules [mul_nonneg, norm_nonneg, inv_nonneg.2] },
      { let y := x₀ - (f x₀ * (f x)⁻¹ ) • x,
        have fy_zero : f y = 0, by calc
          f y = f x₀ - (f x₀ * (f x)⁻¹ ) * f x : by simp [y]
          ... = 0 :
            by { rw [mul_assoc, inv_mul_cancel hx, mul_one, sub_eq_zero_of_eq], refl },
        have A : r * ∥x₀∥ ≤ ∥f x₀∥ * ∥f x∥⁻¹ * ∥x∥, from calc
          r * ∥x₀∥ ≤ ∥x₀ - y∥ : h₀ _ (linear_map.mem_ker.2 fy_zero)
          ... = ∥(f x₀ * (f x)⁻¹ ) • x∥ : by { dsimp [y], congr, abel }
          ... = ∥f x₀∥ * ∥f x∥⁻¹ * ∥x∥ :
            by rw [norm_smul, normed_field.norm_mul, normed_field.norm_inv],
        calc
          ∥f x∥ = (r * ∥x₀∥)⁻¹ * (r * ∥x₀∥) * ∥f x∥ : by rwa [inv_mul_cancel, one_mul]
          ... ≤ (r * ∥x₀∥)⁻¹ * (∥f x₀∥ * ∥f x∥⁻¹ * ∥x∥) * ∥f x∥ : begin
            apply mul_le_mul_of_nonneg_right (mul_le_mul_of_nonneg_left A _) (norm_nonneg _),
            exact inv_nonneg.2 (mul_nonneg (by norm_num) (norm_nonneg _))
          end
          ... = (∥f x∥ ⁻¹ * ∥f x∥) * (((r * ∥x₀∥)⁻¹) * ∥f x₀∥) * ∥x∥ : by ring
          ... = (((r * ∥x₀∥)⁻¹) * ∥f x₀∥) * ∥x∥ :
            by { rw [inv_mul_cancel, one_mul], simp [norm_eq_zero, hx] } } },
    exact linear_map.continuous_of_bound f _ this }
end

end normed_field

variables [nondiscrete_normed_field 𝕜] [normed_space 𝕜 E] [normed_space 𝕜 F] [normed_space 𝕜 G]
(c : 𝕜) (f g : E →L[𝕜] F) (h : F →L[𝕜] G) (x y z : E)
include 𝕜

/-- A continuous linear map between normed spaces is bounded when the field is nondiscrete.
The continuity ensures boundedness on a ball of some radius `δ`. The nondiscreteness is then
used to rescale any element into an element of norm in `[δ/C, δ]`, whose image has a controlled norm.
The norm control for the original element follows by rescaling. -/
lemma linear_map.bound_of_continuous (f : E →ₗ[𝕜] F) (hf : continuous f) :
  ∃ C, 0 < C ∧ (∀ x : E, ∥f x∥ ≤ C * ∥x∥) :=
begin
  have : continuous_at f 0 := continuous_iff_continuous_at.1 hf _,
  rcases metric.tendsto_nhds_nhds.1 this 1 zero_lt_one with ⟨ε, ε_pos, hε⟩,
  let δ := ε/2,
  have δ_pos : δ > 0 := half_pos ε_pos,
  have H : ∀{a}, ∥a∥ ≤ δ → ∥f a∥ ≤ 1,
  { assume a ha,
    have : dist (f a) (f 0) ≤ 1,
    { apply le_of_lt (hε _),
      rw [dist_eq_norm, sub_zero],
      exact lt_of_le_of_lt ha (half_lt_self ε_pos) },
    simpa using this },
  rcases normed_field.exists_one_lt_norm 𝕜 with ⟨c, hc⟩,
  refine ⟨δ⁻¹ * ∥c∥, mul_pos (inv_pos.2 δ_pos) (lt_trans zero_lt_one hc), (λx, _)⟩,
  by_cases h : x = 0,
  { simp only [h, norm_zero, mul_zero, linear_map.map_zero] },
  { rcases rescale_to_shell hc δ_pos h with ⟨d, hd, dxle, ledx, dinv⟩,
    calc ∥f x∥
      = ∥f ((d⁻¹ * d) • x)∥ : by rwa [inv_mul_cancel, one_smul]
      ... = ∥d∥⁻¹ * ∥f (d • x)∥ :
        by rw [mul_smul, linear_map.map_smul, norm_smul, normed_field.norm_inv]
      ... ≤ ∥d∥⁻¹ * 1 :
        mul_le_mul_of_nonneg_left (H dxle) (by { rw ← normed_field.norm_inv, exact norm_nonneg _ })
      ... ≤ δ⁻¹ * ∥c∥ * ∥x∥ : by { rw mul_one, exact dinv } }
end

namespace continuous_linear_map

theorem bound : ∃ C, 0 < C ∧ (∀ x : E, ∥f x∥ ≤ C * ∥x∥) :=
f.to_linear_map.bound_of_continuous f.2

section
open asymptotics filter

theorem is_O_id (l : filter E) : is_O f (λ x, x) l :=
let ⟨M, hMp, hM⟩ := f.bound in is_O_of_le' l hM

theorem is_O_comp {α : Type*} (g : F →L[𝕜] G) (f : α → F) (l : filter α) :
  is_O (λ x', g (f x')) f l :=
(g.is_O_id ⊤).comp_tendsto le_top

theorem is_O_sub (f : E →L[𝕜] F) (l : filter E) (x : E) :
  is_O (λ x', f (x' - x)) (λ x', x' - x) l :=
f.is_O_comp _ l

/-- A linear map which is a homothety is a continuous linear map.
    Since the field `𝕜` need not have `ℝ` as a subfield, this theorem is not directly deducible from
    the corresponding theorem about isometries plus a theorem about scalar multiplication.  Likewise
    for the other theorems about homotheties in this file.
 -/
def of_homothety (f : E →ₗ[𝕜] F) (a : ℝ) (hf : ∀x, ∥f x∥ = a * ∥x∥) : E →L[𝕜] F :=
f.mk_continuous a (λ x, le_of_eq (hf x))

variable (𝕜)

lemma to_span_singleton_homothety (x : E) (c : 𝕜) : ∥linear_map.to_span_singleton 𝕜 E x c∥ = ∥x∥ * ∥c∥ :=
by {rw mul_comm, exact norm_smul _ _}

/-- Given an element `x` of a normed space `E` over a field `𝕜`, the natural continuous
    linear map from `E` to the span of `x`.-/
def to_span_singleton (x : E) : 𝕜 →L[𝕜] E :=
of_homothety (linear_map.to_span_singleton 𝕜 E x) ∥x∥ (to_span_singleton_homothety 𝕜 x)

end

section op_norm
open set real


/-- The operator norm of a continuous linear map is the inf of all its bounds. -/
def op_norm := Inf {c | 0 ≤ c ∧ ∀ x, ∥f x∥ ≤ c * ∥x∥}
instance has_op_norm : has_norm (E →L[𝕜] F) := ⟨op_norm⟩

lemma norm_def : ∥f∥ = Inf {c | 0 ≤ c ∧ ∀ x, ∥f x∥ ≤ c * ∥x∥} := rfl

-- So that invocations of `real.Inf_le` make sense: we show that the set of
-- bounds is nonempty and bounded below.
lemma bounds_nonempty {f : E →L[𝕜] F} :
  ∃ c, c ∈ { c | 0 ≤ c ∧ ∀ x, ∥f x∥ ≤ c * ∥x∥ } :=
let ⟨M, hMp, hMb⟩ := f.bound in ⟨M, le_of_lt hMp, hMb⟩

lemma bounds_bdd_below {f : E →L[𝕜] F} :
  bdd_below { c | 0 ≤ c ∧ ∀ x, ∥f x∥ ≤ c * ∥x∥ } :=
⟨0, λ _ ⟨hn, _⟩, hn⟩

lemma op_norm_nonneg : 0 ≤ ∥f∥ :=
lb_le_Inf _ bounds_nonempty (λ _ ⟨hx, _⟩, hx)

/-- The fundamental property of the operator norm: `∥f x∥ ≤ ∥f∥ * ∥x∥`. -/
theorem le_op_norm : ∥f x∥ ≤ ∥f∥ * ∥x∥ :=
classical.by_cases
  (λ heq : x = 0, by { rw heq, simp })
  (λ hne, have hlt : 0 < ∥x∥, from norm_pos_iff.2 hne,
    (div_le_iff hlt).mp ((le_Inf _ bounds_nonempty bounds_bdd_below).2
    (λ c ⟨_, hc⟩, (div_le_iff hlt).mpr $ by { apply hc })))

theorem le_op_norm_of_le {c : ℝ} {x} (h : ∥x∥ ≤ c) : ∥f x∥ ≤ ∥f∥ * c :=
le_trans (f.le_op_norm x) (mul_le_mul_of_nonneg_left h f.op_norm_nonneg)

/-- continuous linear maps are Lipschitz continuous. -/
theorem lipschitz : lipschitz_with ⟨∥f∥, op_norm_nonneg f⟩ f :=
lipschitz_with.of_dist_le_mul $ λ x y,
  by { rw [dist_eq_norm, dist_eq_norm, ←map_sub], apply le_op_norm }

lemma ratio_le_op_norm : ∥f x∥ / ∥x∥ ≤ ∥f∥ :=
div_le_iff_of_nonneg_of_le (norm_nonneg _) f.op_norm_nonneg (le_op_norm _ _)

/-- The image of the unit ball under a continuous linear map is bounded. -/
lemma unit_le_op_norm : ∥x∥ ≤ 1 → ∥f x∥ ≤ ∥f∥ :=
mul_one ∥f∥ ▸ f.le_op_norm_of_le

/-- If one controls the norm of every `A x`, then one controls the norm of `A`. -/
lemma op_norm_le_bound {M : ℝ} (hMp: 0 ≤ M) (hM : ∀ x, ∥f x∥ ≤ M * ∥x∥) :
  ∥f∥ ≤ M :=
Inf_le _ bounds_bdd_below ⟨hMp, hM⟩

theorem op_norm_le_of_lipschitz {f : E →L[𝕜] F} {K : nnreal} (hf : lipschitz_with K f) :
  ∥f∥ ≤ K :=
f.op_norm_le_bound K.2 $ λ x, by simpa only [dist_zero_right, f.map_zero] using hf.dist_le_mul x 0

/-- The operator norm satisfies the triangle inequality. -/
theorem op_norm_add_le : ∥f + g∥ ≤ ∥f∥ + ∥g∥ :=
show ∥f + g∥ ≤ (coe : nnreal → ℝ) (⟨_, f.op_norm_nonneg⟩ + ⟨_, g.op_norm_nonneg⟩),
from op_norm_le_of_lipschitz (f.lipschitz.add g.lipschitz)

/-- An operator is zero iff its norm vanishes. -/
theorem op_norm_zero_iff : ∥f∥ = 0 ↔ f = 0 :=
iff.intro
  (λ hn, continuous_linear_map.ext (λ x, norm_le_zero_iff.1
    (calc _ ≤ ∥f∥ * ∥x∥ : le_op_norm _ _
     ...     = _ : by rw [hn, zero_mul])))
  (λ hf, le_antisymm (Inf_le _ bounds_bdd_below
    ⟨ge_of_eq rfl, λ _, le_of_eq (by { rw [zero_mul, hf], exact norm_zero })⟩)
    (op_norm_nonneg _))

/-- The norm of the identity is at most `1`. It is in fact `1`, except when the space is trivial
where it is `0`. It means that one can not do better than an inequality in general. -/
lemma norm_id_le : ∥id 𝕜 E∥ ≤ 1 :=
op_norm_le_bound _ zero_le_one (λx, by simp)

/-- If a space is non-trivial, then the norm of the identity equals `1`. -/
lemma norm_id [nontrivial E] : ∥id 𝕜 E∥ = 1 :=
le_antisymm norm_id_le $ let ⟨x, hx⟩ := exists_ne (0 : E) in
have _ := (id 𝕜 E).ratio_le_op_norm x,
by rwa [id_apply, div_self (ne_of_gt $ norm_pos_iff.2 hx)] at this

@[simp] lemma norm_id_field : ∥id 𝕜 𝕜∥ = 1 :=
norm_id

@[simp] lemma norm_id_field' : ∥(1 : 𝕜 →L[𝕜] 𝕜)∥ = 1 :=
norm_id_field

lemma op_norm_smul_le : ∥c • f∥ ≤ ∥c∥ * ∥f∥ :=
((c • f).op_norm_le_bound
  (mul_nonneg (norm_nonneg _) (op_norm_nonneg _)) (λ _,
  begin
    erw [norm_smul, mul_assoc],
    exact mul_le_mul_of_nonneg_left (le_op_norm _ _) (norm_nonneg _)
  end))

lemma op_norm_neg : ∥-f∥ = ∥f∥ := by { rw norm_def, apply congr_arg, ext, simp }

/-- Continuous linear maps themselves form a normed space with respect to
    the operator norm. -/
instance to_normed_group : normed_group (E →L[𝕜] F) :=
normed_group.of_core _ ⟨op_norm_zero_iff, op_norm_add_le, op_norm_neg⟩

instance to_normed_space : normed_space 𝕜 (E →L[𝕜] F) :=
⟨op_norm_smul_le⟩

/-- The operator norm is submultiplicative. -/
lemma op_norm_comp_le (f : E →L[𝕜] F) : ∥h.comp f∥ ≤ ∥h∥ * ∥f∥ :=
(Inf_le _ bounds_bdd_below
  ⟨mul_nonneg (op_norm_nonneg _) (op_norm_nonneg _), λ x,
    by { rw mul_assoc, exact h.le_op_norm_of_le (f.le_op_norm x) } ⟩)

/-- Continuous linear maps form a normed ring with respect to the operator norm. -/
instance to_normed_ring : normed_ring (E →L[𝕜] E) :=
{ norm_mul := op_norm_comp_le,
  .. continuous_linear_map.to_normed_group }

/-- For a nonzero normed space `E`, continuous linear endomorphisms form a normed algebra with
respect to the operator norm. -/
instance to_normed_algebra [nontrivial E] : normed_algebra 𝕜 (E →L[𝕜] E) :=
{ norm_algebra_map_eq := λ c, show ∥c • id 𝕜 E∥ = ∥c∥,
    by {rw [norm_smul, norm_id], simp},
  .. continuous_linear_map.algebra }

/-- A continuous linear map is automatically uniformly continuous. -/
protected theorem uniform_continuous : uniform_continuous f :=
f.lipschitz.uniform_continuous

variable {f}
/-- A continuous linear map is an isometry if and only if it preserves the norm. -/
lemma isometry_iff_norm_image_eq_norm :
  isometry f ↔ ∀x, ∥f x∥ = ∥x∥ :=
begin
  rw isometry_emetric_iff_metric,
  split,
  { assume H x,
    have := H x 0,
    rwa [dist_eq_norm, dist_eq_norm, f.map_zero, sub_zero, sub_zero] at this },
  { assume H x y,
    rw [dist_eq_norm, dist_eq_norm, ← f.map_sub, H] }
end

lemma homothety_norm (hE : 0 < vector_space.dim 𝕜 E) (f : E →L[𝕜] F) {a : ℝ} (ha : 0 ≤ a) (hf : ∀x, ∥f x∥ = a * ∥x∥) :
  ∥f∥ = a :=
begin
  refine le_antisymm_iff.mpr ⟨_, _⟩,
  { exact continuous_linear_map.op_norm_le_bound f ha (λ y, le_of_eq (hf y)) },
  { rw continuous_linear_map.norm_def,
    apply real.lb_le_Inf _ continuous_linear_map.bounds_nonempty,
    cases dim_pos_iff_exists_ne_zero.mp hE with x hx,
    intros c h, rw mem_set_of_eq at h,
    apply (mul_le_mul_right (norm_pos_iff.mpr hx)).mp,
    rw ← hf x, exact h.2 x }
end

lemma to_span_singleton_norm (x : E) : ∥to_span_singleton 𝕜 x∥ = ∥x∥ :=
begin
  refine homothety_norm _ _ (norm_nonneg x) (to_span_singleton_homothety 𝕜 x),
  rw dim_of_field, exact cardinal.zero_lt_one,
end

variable (f)

theorem uniform_embedding_of_bound {K : nnreal} (hf : ∀ x, ∥x∥ ≤ K * ∥f x∥) :
  uniform_embedding f :=
(f.to_linear_map.antilipschitz_of_bound hf).uniform_embedding f.uniform_continuous

/-- If a continuous linear map is a uniform embedding, then it is expands the distances
by a positive factor.-/
theorem antilipschitz_of_uniform_embedding (hf : uniform_embedding f) :
  ∃ K, antilipschitz_with K f :=
begin
  obtain ⟨ε, εpos, hε⟩ : ∃ (ε : ℝ) (H : ε > 0), ∀ {x y : E}, dist (f x) (f y) < ε → dist x y < 1, from
    (uniform_embedding_iff.1 hf).2.2 1 zero_lt_one,
  let δ := ε/2,
  have δ_pos : δ > 0 := half_pos εpos,
  have H : ∀{x}, ∥f x∥ ≤ δ → ∥x∥ ≤ 1,
  { assume x hx,
    have : dist x 0 ≤ 1,
    { apply le_of_lt,
      apply hε,
      simp [dist_eq_norm],
      exact lt_of_le_of_lt hx (half_lt_self εpos) },
    simpa using this },
  rcases normed_field.exists_one_lt_norm 𝕜 with ⟨c, hc⟩,
  refine ⟨⟨δ⁻¹, _⟩ * nnnorm c, f.to_linear_map.antilipschitz_of_bound $ λx, _⟩,
  exact inv_nonneg.2 (le_of_lt δ_pos),
  by_cases hx : f x = 0,
  { have : f x = f 0, by { simp [hx] },
    have : x = 0 := (uniform_embedding_iff.1 hf).1 this,
    simp [this] },
  { rcases rescale_to_shell hc δ_pos hx with ⟨d, hd, dxle, ledx, dinv⟩,
    have : ∥f (d • x)∥ ≤ δ, by simpa,
    have : ∥d • x∥ ≤ 1 := H this,
    calc ∥x∥ = ∥d∥⁻¹ * ∥d • x∥ :
      by rwa [← normed_field.norm_inv, ← norm_smul, ← mul_smul, inv_mul_cancel, one_smul]
    ... ≤ ∥d∥⁻¹ * 1 :
      mul_le_mul_of_nonneg_left this (inv_nonneg.2 (norm_nonneg _))
    ... ≤ δ⁻¹ * ∥c∥ * ∥f x∥ :
      by rwa [mul_one] }
end

section completeness

open_locale topological_space
open filter

/-- If the target space is complete, the space of continuous linear maps with its norm is also
complete. -/
instance [complete_space F] : complete_space (E →L[𝕜] F) :=
begin
  -- We show that every Cauchy sequence converges.
  refine metric.complete_of_cauchy_seq_tendsto (λ f hf, _),
  -- We now expand out the definition of a Cauchy sequence,
  rcases cauchy_seq_iff_le_tendsto_0.1 hf with ⟨b, b0, b_bound, b_lim⟩, clear hf,
  -- and establish that the evaluation at any point `v : E` is Cauchy.
  have cau : ∀ v, cauchy_seq (λ n, f n v),
  { assume v,
    apply cauchy_seq_iff_le_tendsto_0.2 ⟨λ n, b n * ∥v∥, λ n, _, _, _⟩,
    { exact mul_nonneg (b0 n) (norm_nonneg _) },
    { assume n m N hn hm,
      rw dist_eq_norm,
      apply le_trans ((f n - f m).le_op_norm v) _,
      exact mul_le_mul_of_nonneg_right (b_bound n m N hn hm) (norm_nonneg v) },
    { simpa using b_lim.mul tendsto_const_nhds } },
  -- We assemble the limits points of those Cauchy sequences
  -- (which exist as `F` is complete)
  -- into a function which we call `G`.
  choose G hG using λv, cauchy_seq_tendsto_of_complete (cau v),
  -- Next, we show that this `G` is linear,
  let Glin : E →ₗ[𝕜] F :=
  { to_fun := G,
    map_add' := λ v w, begin
      have A := hG (v + w),
      have B := (hG v).add (hG w),
      simp only [map_add] at A B,
      exact tendsto_nhds_unique A B,
    end,
    map_smul' := λ c v, begin
      have A := hG (c • v),
      have B := filter.tendsto.smul (@tendsto_const_nhds _ ℕ _ c _) (hG v),
      simp only [map_smul] at A B,
      exact tendsto_nhds_unique A B
    end },
  -- and that `G` has norm at most `(b 0 + ∥f 0∥)`.
  have Gnorm : ∀ v, ∥G v∥ ≤ (b 0 + ∥f 0∥) * ∥v∥,
  { assume v,
    have A : ∀ n, ∥f n v∥ ≤ (b 0 + ∥f 0∥) * ∥v∥,
    { assume n,
      apply le_trans ((f n).le_op_norm _) _,
      apply mul_le_mul_of_nonneg_right _ (norm_nonneg v),
      calc ∥f n∥ = ∥(f n - f 0) + f 0∥ : by { congr' 1, abel }
      ... ≤ ∥f n - f 0∥ + ∥f 0∥ : norm_add_le _ _
      ... ≤ b 0 + ∥f 0∥ : begin
        apply add_le_add_right,
        simpa [dist_eq_norm] using b_bound n 0 0 (zero_le _) (zero_le _)
      end },
    exact le_of_tendsto (hG v).norm (eventually_of_forall A) },
  -- Thus `G` is continuous, and we propose that as the limit point of our original Cauchy sequence.
  let Gcont := Glin.mk_continuous _ Gnorm,
  use Gcont,
  -- Our last task is to establish convergence to `G` in norm.
  have : ∀ n, ∥f n - Gcont∥ ≤ b n,
  { assume n,
    apply op_norm_le_bound _ (b0 n) (λ v, _),
    have A : ∀ᶠ m in at_top, ∥(f n - f m) v∥ ≤ b n * ∥v∥,
    { refine eventually_at_top.2 ⟨n, λ m hm, _⟩,
      apply le_trans ((f n - f m).le_op_norm _) _,
      exact mul_le_mul_of_nonneg_right (b_bound n m n (le_refl _) hm) (norm_nonneg v) },
    have B : tendsto (λ m, ∥(f n - f m) v∥) at_top (𝓝 (∥(f n - Gcont) v∥)) :=
      tendsto.norm (tendsto_const_nhds.sub (hG v)),
    exact le_of_tendsto B A },
  erw tendsto_iff_norm_tendsto_zero,
  exact squeeze_zero (λ n, norm_nonneg _) this b_lim,
end

end completeness

section uniformly_extend

variables [complete_space F] (e : E →L[𝕜] G) (h_dense : dense_range e)

section
variables (h_e : uniform_inducing e)

/-- Extension of a continuous linear map `f : E →L[𝕜] F`, with `E` a normed space and `F` a complete
    normed space, along a uniform and dense embedding `e : E →L[𝕜] G`.  -/
def extend : G →L[𝕜] F :=
/- extension of `f` is continuous -/
have cont : _ := (uniform_continuous_uniformly_extend h_e h_dense f.uniform_continuous).continuous,
/- extension of `f` agrees with `f` on the domain of the embedding `e` -/
have eq : _ := uniformly_extend_of_ind h_e h_dense f.uniform_continuous,
{ to_fun := (h_e.dense_inducing h_dense).extend f,
  map_add' :=
  begin
    refine h_dense.induction_on₂ _ _,
    { exact is_closed_eq (cont.comp continuous_add)
        ((cont.comp continuous_fst).add (cont.comp continuous_snd)) },
    { assume x y, simp only [eq, ← e.map_add], exact f.map_add _ _  },
  end,
  map_smul' := λk,
  begin
    refine (λ b, h_dense.induction_on b _ _),
    { exact is_closed_eq (cont.comp (continuous_const.smul continuous_id))
        ((continuous_const.smul continuous_id).comp cont) },
    { assume x, rw ← map_smul, simp only [eq], exact map_smul _ _ _  },
  end,
  cont := cont
}

lemma extend_unique (g : G →L[𝕜] F) (H : g.comp e = f) : extend f e h_dense h_e = g :=
continuous_linear_map.coe_inj $
  uniformly_extend_unique h_e h_dense (continuous_linear_map.ext_iff.1 H) g.continuous

@[simp] lemma extend_zero : extend (0 : E →L[𝕜] F) e h_dense h_e = 0 :=
extend_unique _ _ _ _ _ (zero_comp _)

end

section
variables {N : nnreal} (h_e : ∀x, ∥x∥ ≤ N * ∥e x∥)

local notation `ψ` := f.extend e h_dense (uniform_embedding_of_bound _ h_e).to_uniform_inducing

/-- If a dense embedding `e : E →L[𝕜] G` expands the norm by a constant factor `N⁻¹`, then the norm
    of the extension of `f` along `e` is bounded by `N * ∥f∥`. -/
lemma op_norm_extend_le : ∥ψ∥ ≤ N * ∥f∥ :=
begin
  have uni : uniform_inducing e := (uniform_embedding_of_bound _ h_e).to_uniform_inducing,
  have eq : ∀x, ψ (e x) = f x := uniformly_extend_of_ind uni h_dense f.uniform_continuous,
  by_cases N0 : 0 ≤ N,
  { refine op_norm_le_bound ψ _ (is_closed_property h_dense (is_closed_le _ _) _),
    { exact mul_nonneg N0 (norm_nonneg _) },
    { exact continuous_norm.comp (cont ψ) },
    { exact continuous_const.mul continuous_norm },
    { assume x,
      rw eq,
      calc ∥f x∥ ≤ ∥f∥ * ∥x∥ : le_op_norm _ _
        ... ≤ ∥f∥ * (N * ∥e x∥) : mul_le_mul_of_nonneg_left (h_e x) (norm_nonneg _)
        ... ≤ N * ∥f∥ * ∥e x∥ : by rw [mul_comm ↑N ∥f∥, mul_assoc] } },
  { have he : ∀ x : E, x = 0,
    { assume x,
      have N0 : N ≤ 0 := le_of_lt (lt_of_not_ge N0),
      rw ← norm_le_zero_iff,
      exact le_trans (h_e x) (mul_nonpos_of_nonpos_of_nonneg N0 (norm_nonneg _)) },
    have hf : f = 0, { ext, simp only [he x, zero_apply, map_zero] },
    have hψ : ψ = 0, { rw hf, apply extend_zero },
    rw [hψ, hf, norm_zero, norm_zero, mul_zero] }
end

end

end uniformly_extend

end op_norm

end continuous_linear_map

/-- If a continuous linear map is constructed from a linear map via the constructor `mk_continuous`,
then its norm is bounded by the bound given to the constructor if it is nonnegative. -/
lemma linear_map.mk_continuous_norm_le (f : E →ₗ[𝕜] F) {C : ℝ} (hC : 0 ≤ C) (h : ∀x, ∥f x∥ ≤ C * ∥x∥) :
  ∥f.mk_continuous C h∥ ≤ C :=
continuous_linear_map.op_norm_le_bound _ hC h

namespace continuous_linear_map

/-- The norm of the tensor product of a scalar linear map and of an element of a normed space
is the product of the norms. -/
@[simp] lemma smul_right_norm {c : E →L[𝕜] 𝕜} {f : F} :
  ∥smul_right c f∥ = ∥c∥ * ∥f∥ :=
begin
  refine le_antisymm _ _,
  { apply op_norm_le_bound _ (mul_nonneg (norm_nonneg _) (norm_nonneg _)) (λx, _),
    calc
     ∥(c x) • f∥ = ∥c x∥ * ∥f∥ : norm_smul _ _
     ... ≤ (∥c∥ * ∥x∥) * ∥f∥ :
       mul_le_mul_of_nonneg_right (le_op_norm _ _) (norm_nonneg _)
     ... = ∥c∥ * ∥f∥ * ∥x∥ : by ring },
  { by_cases h : ∥f∥ = 0,
    { rw h, simp [norm_nonneg] },
    { have : 0 < ∥f∥ := lt_of_le_of_ne (norm_nonneg _) (ne.symm h),
      rw ← le_div_iff this,
      apply op_norm_le_bound _ (div_nonneg (norm_nonneg _) (norm_nonneg f)) (λx, _),
      rw [div_mul_eq_mul_div, le_div_iff this],
      calc ∥c x∥ * ∥f∥ = ∥c x • f∥ : (norm_smul _ _).symm
      ... = ∥((smul_right c f) : E → F) x∥ : rfl
      ... ≤ ∥smul_right c f∥ * ∥x∥ : le_op_norm _ _ } },
end

section multiplication_linear
variables (𝕜) (𝕜' : Type*) [normed_ring 𝕜'] [normed_algebra 𝕜 𝕜']

/-- Left-multiplication in a normed algebra, considered as a continuous linear map. -/
def lmul_left : 𝕜' → (𝕜' →L[𝕜] 𝕜') :=
λ x, (algebra.lmul_left 𝕜 𝕜' x).mk_continuous ∥x∥
(λ y, by {rw algebra.lmul_left_apply, exact norm_mul_le x y})

/-- Right-multiplication in a normed algebra, considered as a continuous linear map. -/
def lmul_right : 𝕜' → (𝕜' →L[𝕜] 𝕜') :=
λ x, (algebra.lmul_right 𝕜 𝕜' x).mk_continuous ∥x∥
(λ y, by {rw [algebra.lmul_right_apply, mul_comm], exact norm_mul_le y x})

/-- Simultaneous left- and right-multiplication in a normed algebra, considered as a continuous
linear map. -/
def lmul_left_right (vw : 𝕜' × 𝕜') : 𝕜' →L[𝕜] 𝕜' :=
(lmul_right 𝕜 𝕜' vw.2).comp (lmul_left 𝕜 𝕜' vw.1)

@[simp] lemma lmul_left_apply (x y : 𝕜') : lmul_left 𝕜 𝕜' x y = x * y := rfl
@[simp] lemma lmul_right_apply (x y : 𝕜') : lmul_right 𝕜 𝕜' x y = y * x := rfl
@[simp] lemma lmul_left_right_apply (vw : 𝕜' × 𝕜') (x : 𝕜') :
  lmul_left_right 𝕜 𝕜' vw x = vw.1 * x * vw.2 := rfl

end multiplication_linear

section restrict_scalars

variable (𝕜)
variables {𝕜' : Type*} [normed_field 𝕜'] [normed_algebra 𝕜 𝕜']
{E' : Type*} [normed_group E'] [normed_space 𝕜' E']
{F' : Type*} [normed_group F'] [normed_space 𝕜' F']

/-- `𝕜`-linear continuous function induced by a `𝕜'`-linear continuous function when `𝕜'` is a
normed algebra over `𝕜`. -/
def restrict_scalars (f : E' →L[𝕜'] F') :
<<<<<<< HEAD
  (module.restrict_scalars 𝕜 𝕜' E') →L[𝕜] (module.restrict_scalars 𝕜 𝕜' F') :=
=======
  (semimodule.restrict_scalars 𝕜 𝕜' E') →L[𝕜] (semimodule.restrict_scalars 𝕜 𝕜' F') :=
>>>>>>> 8da70972
{ cont := f.cont,
  ..linear_map.restrict_scalars 𝕜 (f.to_linear_map) }

@[simp, norm_cast] lemma restrict_scalars_coe_eq_coe (f : E' →L[𝕜'] F') :
  (f.restrict_scalars 𝕜 :
<<<<<<< HEAD
    (module.restrict_scalars 𝕜 𝕜' E') →ₗ[𝕜] (module.restrict_scalars 𝕜 𝕜' F')) =
=======
    (semimodule.restrict_scalars 𝕜 𝕜' E') →ₗ[𝕜] (semimodule.restrict_scalars 𝕜 𝕜' F')) =
>>>>>>> 8da70972
  (f : E' →ₗ[𝕜'] F').restrict_scalars 𝕜 := rfl

@[simp, norm_cast squash] lemma restrict_scalars_coe_eq_coe' (f : E' →L[𝕜'] F') :
  (f.restrict_scalars 𝕜 : E' → F') = f := rfl

end restrict_scalars

section extend_scalars

variables {𝕜' : Type*} [normed_field 𝕜'] [normed_algebra 𝕜 𝕜']
{F' : Type*} [normed_group F'] [normed_space 𝕜' F']

<<<<<<< HEAD
instance has_scalar_extend_scalars : has_scalar 𝕜' (E →L[𝕜] (module.restrict_scalars 𝕜 𝕜' F')) :=
=======
instance has_scalar_extend_scalars : has_scalar 𝕜' (E →L[𝕜] (semimodule.restrict_scalars 𝕜 𝕜' F')) :=
>>>>>>> 8da70972
{ smul := λ c f, (c • f.to_linear_map).mk_continuous (∥c∥ * ∥f∥)
begin
  assume x,
  calc ∥c • (f x)∥ = ∥c∥ * ∥f x∥ : norm_smul c _
  ... ≤ ∥c∥ * (∥f∥ * ∥x∥) : mul_le_mul_of_nonneg_left (le_op_norm f x) (norm_nonneg _)
  ... = ∥c∥ * ∥f∥ * ∥x∥ : (mul_assoc _ _ _).symm
end }

<<<<<<< HEAD
instance module_extend_scalars : module 𝕜' (E →L[𝕜] (module.restrict_scalars 𝕜 𝕜' F')) :=
=======
instance module_extend_scalars : module 𝕜' (E →L[𝕜] (semimodule.restrict_scalars 𝕜 𝕜' F')) :=
>>>>>>> 8da70972
{ smul_zero := λ _, ext $ λ _, smul_zero _,
  zero_smul := λ _, ext $ λ _, zero_smul _ _,
  one_smul  := λ _, ext $ λ _, one_smul _ _,
  mul_smul  := λ _ _ _, ext $ λ _, mul_smul _ _ _,
  add_smul  := λ _ _ _, ext $ λ _, add_smul _ _ _,
  smul_add  := λ _ _ _, ext $ λ _, smul_add _ _ _ }

<<<<<<< HEAD
instance normed_space_extend_scalars : normed_space 𝕜' (E →L[𝕜] (module.restrict_scalars 𝕜 𝕜' F')) :=
=======
instance normed_space_extend_scalars : normed_space 𝕜' (E →L[𝕜] (semimodule.restrict_scalars 𝕜 𝕜' F')) :=
>>>>>>> 8da70972
{ norm_smul_le := λ c f,
    linear_map.mk_continuous_norm_le _ (mul_nonneg (norm_nonneg _) (norm_nonneg _)) _ }

/-- When `f` is a continuous linear map taking values in `S`, then `λb, f b • x` is a
continuous linear map. -/
<<<<<<< HEAD
def smul_algebra_right (f : E →L[𝕜] 𝕜') (x : module.restrict_scalars 𝕜 𝕜' F') :
  E →L[𝕜] (module.restrict_scalars 𝕜 𝕜' F') :=
=======
def smul_algebra_right (f : E →L[𝕜] 𝕜') (x : semimodule.restrict_scalars 𝕜 𝕜' F') :
  E →L[𝕜] (semimodule.restrict_scalars 𝕜 𝕜' F') :=
>>>>>>> 8da70972
{ cont := by continuity!,
  .. smul_algebra_right f.to_linear_map x }

@[simp] theorem smul_algebra_right_apply
<<<<<<< HEAD
  (f : E →L[𝕜] 𝕜') (x : module.restrict_scalars 𝕜 𝕜' F') (c : E) :
=======
  (f : E →L[𝕜] 𝕜') (x : semimodule.restrict_scalars 𝕜 𝕜' F') (c : E) :
>>>>>>> 8da70972
  smul_algebra_right f x c = f c • x := rfl

end extend_scalars

section has_sum

variables {ι : Type*}

/-- Applying a continuous linear map commutes with taking an (infinite) sum. -/
protected lemma has_sum {f : ι → E} (φ : E →L[𝕜] F) {x : E} (hf : has_sum f x) :
  has_sum (λ (b:ι), φ (f b)) (φ x) :=
begin
  unfold has_sum,
  convert φ.continuous.continuous_at.tendsto.comp hf,
  ext s, rw [function.comp_app, finset.sum_hom s φ],
end

lemma has_sum_of_summable {f : ι → E} (φ : E →L[𝕜] F) (hf : summable f) :
  has_sum (λ (b:ι), φ (f b)) (φ (∑'b, f b)) :=
φ.has_sum hf.has_sum

end has_sum

end continuous_linear_map

namespace continuous_linear_equiv

variable (e : E ≃L[𝕜] F)

protected lemma lipschitz : lipschitz_with (nnnorm (e : E →L[𝕜] F)) e :=
(e : E →L[𝕜] F).lipschitz

protected lemma antilipschitz : antilipschitz_with (nnnorm (e.symm : F →L[𝕜] E)) e :=
e.symm.lipschitz.to_right_inverse e.left_inv

theorem is_O_comp {α : Type*} (f : α → E) (l : filter α) :
  asymptotics.is_O (λ x', e (f x')) f l :=
(e : E →L[𝕜] F).is_O_comp f l

theorem is_O_sub (l : filter E) (x : E) :
  asymptotics.is_O (λ x', e (x' - x)) (λ x', x' - x) l :=
(e : E →L[𝕜] F).is_O_sub l x

theorem is_O_comp_rev {α : Type*} (f : α → E) (l : filter α) :
  asymptotics.is_O f (λ x', e (f x')) l :=
(e.symm.is_O_comp _ l).congr_left $ λ _, e.symm_apply_apply _

theorem is_O_sub_rev (l : filter E) (x : E) :
  asymptotics.is_O (λ x', x' - x) (λ x', e (x' - x)) l :=
e.is_O_comp_rev _ _

/-- A continuous linear equiv is a uniform embedding. -/
lemma uniform_embedding : uniform_embedding e :=
e.antilipschitz.uniform_embedding e.lipschitz.uniform_continuous

lemma one_le_norm_mul_norm_symm [nontrivial E] :
  1 ≤ ∥(e : E →L[𝕜] F)∥ * ∥(e.symm : F →L[𝕜] E)∥ :=
begin
  rw [mul_comm],
  convert (e.symm : F →L[𝕜] E).op_norm_comp_le (e : E →L[𝕜] F),
  rw [e.coe_symm_comp_coe, continuous_linear_map.norm_id]
end

lemma norm_pos [nontrivial E] : 0 < ∥(e : E →L[𝕜] F)∥ :=
pos_of_mul_pos_right (lt_of_lt_of_le zero_lt_one e.one_le_norm_mul_norm_symm) (norm_nonneg _)

lemma norm_symm_pos [nontrivial E] : 0 < ∥(e.symm : F →L[𝕜] E)∥ :=
pos_of_mul_pos_left (lt_of_lt_of_le zero_lt_one e.one_le_norm_mul_norm_symm) (norm_nonneg _)

lemma subsingleton_or_norm_symm_pos : subsingleton E ∨ 0 < ∥(e.symm : F →L[𝕜] E)∥ :=
begin
  rcases subsingleton_or_nontrivial E with _i|_i; resetI,
  { left, apply_instance },
  { right, exact e.norm_symm_pos }
end

lemma subsingleton_or_nnnorm_symm_pos : subsingleton E ∨ 0 < (nnnorm $ (e.symm : F →L[𝕜] E)) :=
subsingleton_or_norm_symm_pos e

lemma homothety_inverse (a : ℝ) (ha : 0 < a) (f : E ≃ₗ[𝕜] F) :
  (∀ (x : E), ∥f x∥ = a * ∥x∥) → (∀ (y : F), ∥f.symm y∥ = a⁻¹ * ∥y∥) :=
begin
  intros hf y,
  calc ∥(f.symm) y∥ = a⁻¹ * (a * ∥ (f.symm) y∥) : _
  ... =  a⁻¹ * ∥f ((f.symm) y)∥ : by rw hf
  ... = a⁻¹ * ∥y∥ : by simp,
  rw [← mul_assoc, inv_mul_cancel (ne_of_lt ha).symm, one_mul],
end

variable (𝕜)

/-- A linear equivalence which is a homothety is a continuous linear equivalence. -/
def of_homothety (f : E ≃ₗ[𝕜] F) (a : ℝ) (ha : 0 < a) (hf : ∀x, ∥f x∥ = a * ∥x∥) : E ≃L[𝕜] F :=
{ to_linear_equiv := f,
  continuous_to_fun := f.to_linear_map.continuous_of_bound a (λ x, le_of_eq (hf x)),
  continuous_inv_fun := f.symm.to_linear_map.continuous_of_bound a⁻¹
    (λ x, le_of_eq (homothety_inverse a ha f hf x)) }

lemma to_span_nonzero_singleton_homothety (x : E) (h : x ≠ 0) (c : 𝕜) :
  ∥linear_equiv.to_span_nonzero_singleton 𝕜 E x h c∥ = ∥x∥ * ∥c∥ :=
continuous_linear_map.to_span_singleton_homothety _ _ _

/-- Given a nonzero element `x` of a normed space `E` over a field `𝕜`, the natural
    continuous linear equivalence from `E` to the span of `x`.-/
def to_span_nonzero_singleton (x : E) (h : x ≠ 0) : 𝕜 ≃L[𝕜] (submodule.span 𝕜 ({x} : set E)) :=
of_homothety 𝕜
  (linear_equiv.to_span_nonzero_singleton 𝕜 E x h)
  ∥x∥
  (norm_pos_iff.mpr h)
  (to_span_nonzero_singleton_homothety 𝕜 x h)

/-- Given a nonzero element `x` of a normed space `E` over a field `𝕜`, the natural continuous
    linear map from the span of `x` to `𝕜`.-/
abbreviation coord (x : E) (h : x ≠ 0) : (submodule.span 𝕜 ({x} : set E)) →L[𝕜] 𝕜 :=
  (to_span_nonzero_singleton 𝕜 x h).symm

lemma coord_norm (x : E) (h : x ≠ 0) : ∥coord 𝕜 x h∥ = ∥x∥⁻¹ :=
begin
  have hx : 0 < ∥x∥ := (norm_pos_iff.mpr h),
  refine continuous_linear_map.homothety_norm _ _ (le_of_lt (inv_pos.mpr hx)) _,
  { rw ← finite_dimensional.findim_eq_dim,
    rw ← linear_equiv.findim_eq (linear_equiv.to_span_nonzero_singleton 𝕜 E x h),
    rw finite_dimensional.findim_of_field,
    have : 0 = ((0:nat) : cardinal) := rfl,
    rw this, apply cardinal.nat_cast_lt.mpr, norm_num },
  { intros y,
    have : (coord 𝕜 x h) y = (to_span_nonzero_singleton 𝕜 x h).symm y := rfl,
    rw this, apply homothety_inverse, exact hx, exact to_span_nonzero_singleton_homothety 𝕜 x h, }
end

variable (E)

/-- The continuous linear equivalences from `E` to itself form a group under composition. -/
instance automorphism_group : group (E ≃L[𝕜] E) :=
{ mul          := λ f g, g.trans f,
  one          := continuous_linear_equiv.refl 𝕜 E,
  inv          := λ f, f.symm,
  mul_assoc    := λ f g h, by {ext, refl},
  mul_one      := λ f, by {ext, refl},
  one_mul      := λ f, by {ext, refl},
  mul_left_inv := λ f, by {ext, exact f.left_inv x} }

variables {𝕜 E}

/-- An invertible continuous linear map `f` determines a continuous equivalence from `E` to itself.
-/
def of_unit (f : units (E →L[𝕜] E)) : (E ≃L[𝕜] E) :=
{ to_linear_equiv :=
  { to_fun    := f.val,
    map_add'  := by simp,
    map_smul' := by simp,
    inv_fun   := f.inv,
    left_inv  := λ x, show (f.inv * f.val) x = x, by {rw f.inv_val, simp},
    right_inv := λ x, show (f.val * f.inv) x = x, by {rw f.val_inv, simp}, },
  continuous_to_fun  := f.val.continuous,
  continuous_inv_fun := f.inv.continuous }

/-- A continuous equivalence from `E` to itself determines an invertible continuous linear map. -/
def to_unit (f : (E ≃L[𝕜] E)) : units (E →L[𝕜] E) :=
{ val     := f,
  inv     := f.symm,
  val_inv := by {ext, simp},
  inv_val := by {ext, simp} }

variables (𝕜 E)

/-- The units of the algebra of continuous `𝕜`-linear endomorphisms of `E` is multiplicatively
equivalent to the type of continuous linear equivalences between `E` and itself. -/
def units_equiv : units (E →L[𝕜] E) ≃* (E ≃L[𝕜] E) :=
{ to_fun    := of_unit,
  inv_fun   := to_unit,
  left_inv  := λ f, by {ext, refl},
  right_inv := λ f, by {ext, refl},
  map_mul'  := λ x y, by {ext, refl} }

@[simp] lemma units_equiv_to_continuous_linear_map
  (f : units (E →L[𝕜] E)) :
  (units_equiv 𝕜 E f : E →L[𝕜] E) = f := by {ext, refl}

end continuous_linear_equiv

lemma linear_equiv.uniform_embedding (e : E ≃ₗ[𝕜] F) (h₁ : continuous e) (h₂ : continuous e.symm) :
  uniform_embedding e :=
continuous_linear_equiv.uniform_embedding
{ continuous_to_fun := h₁,
  continuous_inv_fun := h₂,
  .. e }

namespace continuous_linear_map
variables (𝕜) (𝕜' : Type*) [normed_ring 𝕜'] [normed_algebra 𝕜 𝕜']

@[simp] lemma lmul_left_norm (v : 𝕜') : ∥lmul_left 𝕜 𝕜' v∥ = ∥v∥ :=
begin
  refine le_antisymm _ _,
  { exact linear_map.mk_continuous_norm_le _ (norm_nonneg v) _ },
  { simpa [@normed_algebra.norm_one 𝕜 _ 𝕜' _ _] using le_op_norm (lmul_left 𝕜 𝕜' v) (1:𝕜') }
end

@[simp] lemma lmul_right_norm (v : 𝕜') : ∥lmul_right 𝕜 𝕜' v∥ = ∥v∥ :=
begin
  refine le_antisymm _ _,
  { exact linear_map.mk_continuous_norm_le _ (norm_nonneg v) _ },
  { simpa [@normed_algebra.norm_one 𝕜 _ 𝕜' _ _] using le_op_norm (lmul_right 𝕜 𝕜' v) (1:𝕜') }
end

lemma lmul_left_right_norm_le (vw : 𝕜' × 𝕜') :
  ∥lmul_left_right 𝕜 𝕜' vw∥ ≤ ∥vw.1∥ * ∥vw.2∥ :=
by simpa [mul_comm] using op_norm_comp_le (lmul_right 𝕜 𝕜' vw.2) (lmul_left 𝕜 𝕜' vw.1)

end continuous_linear_map<|MERGE_RESOLUTION|>--- conflicted
+++ resolved
@@ -647,21 +647,13 @@
 /-- `𝕜`-linear continuous function induced by a `𝕜'`-linear continuous function when `𝕜'` is a
 normed algebra over `𝕜`. -/
 def restrict_scalars (f : E' →L[𝕜'] F') :
-<<<<<<< HEAD
-  (module.restrict_scalars 𝕜 𝕜' E') →L[𝕜] (module.restrict_scalars 𝕜 𝕜' F') :=
-=======
   (semimodule.restrict_scalars 𝕜 𝕜' E') →L[𝕜] (semimodule.restrict_scalars 𝕜 𝕜' F') :=
->>>>>>> 8da70972
 { cont := f.cont,
   ..linear_map.restrict_scalars 𝕜 (f.to_linear_map) }
 
 @[simp, norm_cast] lemma restrict_scalars_coe_eq_coe (f : E' →L[𝕜'] F') :
   (f.restrict_scalars 𝕜 :
-<<<<<<< HEAD
-    (module.restrict_scalars 𝕜 𝕜' E') →ₗ[𝕜] (module.restrict_scalars 𝕜 𝕜' F')) =
-=======
     (semimodule.restrict_scalars 𝕜 𝕜' E') →ₗ[𝕜] (semimodule.restrict_scalars 𝕜 𝕜' F')) =
->>>>>>> 8da70972
   (f : E' →ₗ[𝕜'] F').restrict_scalars 𝕜 := rfl
 
 @[simp, norm_cast squash] lemma restrict_scalars_coe_eq_coe' (f : E' →L[𝕜'] F') :
@@ -674,11 +666,7 @@
 variables {𝕜' : Type*} [normed_field 𝕜'] [normed_algebra 𝕜 𝕜']
 {F' : Type*} [normed_group F'] [normed_space 𝕜' F']
 
-<<<<<<< HEAD
-instance has_scalar_extend_scalars : has_scalar 𝕜' (E →L[𝕜] (module.restrict_scalars 𝕜 𝕜' F')) :=
-=======
 instance has_scalar_extend_scalars : has_scalar 𝕜' (E →L[𝕜] (semimodule.restrict_scalars 𝕜 𝕜' F')) :=
->>>>>>> 8da70972
 { smul := λ c f, (c • f.to_linear_map).mk_continuous (∥c∥ * ∥f∥)
 begin
   assume x,
@@ -687,11 +675,7 @@
   ... = ∥c∥ * ∥f∥ * ∥x∥ : (mul_assoc _ _ _).symm
 end }
 
-<<<<<<< HEAD
-instance module_extend_scalars : module 𝕜' (E →L[𝕜] (module.restrict_scalars 𝕜 𝕜' F')) :=
-=======
 instance module_extend_scalars : module 𝕜' (E →L[𝕜] (semimodule.restrict_scalars 𝕜 𝕜' F')) :=
->>>>>>> 8da70972
 { smul_zero := λ _, ext $ λ _, smul_zero _,
   zero_smul := λ _, ext $ λ _, zero_smul _ _,
   one_smul  := λ _, ext $ λ _, one_smul _ _,
@@ -699,32 +683,19 @@
   add_smul  := λ _ _ _, ext $ λ _, add_smul _ _ _,
   smul_add  := λ _ _ _, ext $ λ _, smul_add _ _ _ }
 
-<<<<<<< HEAD
-instance normed_space_extend_scalars : normed_space 𝕜' (E →L[𝕜] (module.restrict_scalars 𝕜 𝕜' F')) :=
-=======
 instance normed_space_extend_scalars : normed_space 𝕜' (E →L[𝕜] (semimodule.restrict_scalars 𝕜 𝕜' F')) :=
->>>>>>> 8da70972
 { norm_smul_le := λ c f,
     linear_map.mk_continuous_norm_le _ (mul_nonneg (norm_nonneg _) (norm_nonneg _)) _ }
 
 /-- When `f` is a continuous linear map taking values in `S`, then `λb, f b • x` is a
 continuous linear map. -/
-<<<<<<< HEAD
-def smul_algebra_right (f : E →L[𝕜] 𝕜') (x : module.restrict_scalars 𝕜 𝕜' F') :
-  E →L[𝕜] (module.restrict_scalars 𝕜 𝕜' F') :=
-=======
 def smul_algebra_right (f : E →L[𝕜] 𝕜') (x : semimodule.restrict_scalars 𝕜 𝕜' F') :
   E →L[𝕜] (semimodule.restrict_scalars 𝕜 𝕜' F') :=
->>>>>>> 8da70972
 { cont := by continuity!,
   .. smul_algebra_right f.to_linear_map x }
 
 @[simp] theorem smul_algebra_right_apply
-<<<<<<< HEAD
-  (f : E →L[𝕜] 𝕜') (x : module.restrict_scalars 𝕜 𝕜' F') (c : E) :
-=======
   (f : E →L[𝕜] 𝕜') (x : semimodule.restrict_scalars 𝕜 𝕜' F') (c : E) :
->>>>>>> 8da70972
   smul_algebra_right f x c = f c • x := rfl
 
 end extend_scalars
