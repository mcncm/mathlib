/-
Copyright (c) 2017 Johannes Hölzl. All rights reserved.
Released under Apache 2.0 license as described in the file LICENSE.
Authors: Johannes Hölzl, Mario Carneiro
-/
import topology.uniform_space.basic
import topology.bases
import data.set.intervals
/-!
# Theory of Cauchy filters in uniform spaces. Complete uniform spaces. Totally bounded subsets.
-/
universes u v

open filter topological_space set classical uniform_space
open_locale classical uniformity topological_space filter

variables {α : Type u} {β : Type v} [uniform_space α]

/-- A filter `f` is Cauchy if for every entourage `r`, there exists an
  `s ∈ f` such that `s × s ⊆ r`. This is a generalization of Cauchy
  sequences, because if `a : ℕ → α` then the filter of sets containing
  cofinitely many of the `a n` is Cauchy iff `a` is a Cauchy sequence. -/
def cauchy (f : filter α) := ne_bot f ∧ f ×ᶠ f ≤ (𝓤 α)

/-- A set `s` is called *complete*, if any Cauchy filter `f` such that `s ∈ f`
has a limit in `s` (formally, it satisfies `f ≤ 𝓝 x` for some `x ∈ s`). -/
def is_complete (s : set α) := ∀f, cauchy f → f ≤ 𝓟 s → ∃x∈s, f ≤ 𝓝 x

lemma filter.has_basis.cauchy_iff {p : β → Prop} {s : β → set (α × α)} (h : (𝓤 α).has_basis p s)
  {f : filter α} :
  cauchy f ↔ (ne_bot f ∧ (∀ i, p i → ∃ t ∈ f, ∀ x y ∈ t, (x, y) ∈ s i)) :=
and_congr iff.rfl $ (f.basis_sets.prod_self.le_basis_iff h).trans $
  by simp only [subset_def, prod.forall, mem_prod_eq, and_imp, id]

lemma cauchy_iff' {f : filter α} :
  cauchy f ↔ (ne_bot f ∧ (∀ s ∈ 𝓤 α, ∃t∈f, ∀ x y ∈ t, (x, y) ∈ s)) :=
(𝓤 α).basis_sets.cauchy_iff

lemma cauchy_iff {f : filter α} :
  cauchy f ↔ (ne_bot f ∧ (∀ s ∈ 𝓤 α, ∃t∈f, (set.prod t t) ⊆ s)) :=
(𝓤 α).basis_sets.cauchy_iff.trans $
  by simp only [subset_def, prod.forall, mem_prod_eq, and_imp, id]

lemma cauchy_map_iff {l : filter β} {f : β → α} :
  cauchy (l.map f) ↔ (ne_bot l ∧ tendsto (λp:β×β, (f p.1, f p.2)) (l ×ᶠ l) (𝓤 α)) :=
by rw [cauchy, map_ne_bot_iff, prod_map_map_eq, tendsto]

lemma cauchy_map_iff' {l : filter β} [hl : ne_bot l] {f : β → α} :
  cauchy (l.map f) ↔ tendsto (λp:β×β, (f p.1, f p.2)) (l ×ᶠ l) (𝓤 α) :=
cauchy_map_iff.trans $ and_iff_right hl

lemma cauchy.mono {f g : filter α} [hg : ne_bot g] (h_c : cauchy f) (h_le : g ≤ f) : cauchy g :=
⟨hg, le_trans (filter.prod_mono h_le h_le) h_c.right⟩

lemma cauchy.mono' {f g : filter α} (h_c : cauchy f) (hg : ne_bot g) (h_le : g ≤ f) : cauchy g :=
h_c.mono h_le

lemma cauchy_nhds {a : α} : cauchy (𝓝 a) :=
⟨nhds_ne_bot,
  calc 𝓝 a ×ᶠ 𝓝 a =
    (𝓤 α).lift (λs:set (α×α), (𝓤 α).lift' (λt:set(α×α),
      set.prod {y : α | (y, a) ∈ s} {y : α | (a, y) ∈ t})) : nhds_nhds_eq_uniformity_uniformity_prod
    ... ≤ (𝓤 α).lift' (λs:set (α×α), comp_rel s s) :
      le_infi $ assume s, le_infi $ assume hs,
      infi_le_of_le s $ infi_le_of_le hs $ infi_le_of_le s $ infi_le_of_le hs $
      principal_mono.mpr $
      assume ⟨x, y⟩ ⟨(hx : (x, a) ∈ s), (hy : (a, y) ∈ s)⟩, ⟨a, hx, hy⟩
    ... ≤ 𝓤 α : comp_le_uniformity⟩

lemma cauchy_pure {a : α} : cauchy (pure a) :=
cauchy_nhds.mono (pure_le_nhds a)

lemma filter.tendsto.cauchy_map {l : filter β} [ne_bot l] {f : β → α} {a : α}
  (h : tendsto f l (𝓝 a)) :
  cauchy (map f l) :=
cauchy_nhds.mono h

/-- The common part of the proofs of `le_nhds_of_cauchy_adhp` and
`sequentially_complete.le_nhds_of_seq_tendsto_nhds`: if for any entourage `s`
one can choose a set `t ∈ f` of diameter `s` such that it contains a point `y`
with `(x, y) ∈ s`, then `f` converges to `x`. -/
lemma le_nhds_of_cauchy_adhp_aux {f : filter α} {x : α}
  (adhs : ∀ s ∈ 𝓤 α, ∃ t ∈ f, (set.prod t t ⊆ s) ∧ ∃ y, (x, y) ∈ s ∧ y ∈ t) :
  f ≤ 𝓝 x :=
begin
  -- Consider a neighborhood `s` of `x`
  assume s hs,
  -- Take an entourage twice smaller than `s`
  rcases comp_mem_uniformity_sets (mem_nhds_uniformity_iff_right.1 hs) with ⟨U, U_mem, hU⟩,
  -- Take a set `t ∈ f`, `t × t ⊆ U`, and a point `y ∈ t` such that `(x, y) ∈ U`
  rcases adhs U U_mem with ⟨t, t_mem, ht, y, hxy, hy⟩,
  apply mem_sets_of_superset t_mem,
  -- Given a point `z ∈ t`, we have `(x, y) ∈ U` and `(y, z) ∈ t × t ⊆ U`, hence `z ∈ s`
  exact (λ z hz, hU (prod_mk_mem_comp_rel hxy (ht $ mk_mem_prod hy hz)) rfl)
end

/-- If `x` is an adherent (cluster) point for a Cauchy filter `f`, then it is a limit point
for `f`. -/
lemma le_nhds_of_cauchy_adhp {f : filter α} {x : α} (hf : cauchy f)
  (adhs : cluster_pt x f) : f ≤ 𝓝 x :=
le_nhds_of_cauchy_adhp_aux
begin
  assume s hs,
  obtain ⟨t, t_mem, ht⟩ : ∃ t ∈ f, set.prod t t ⊆ s,
    from (cauchy_iff.1 hf).2 s hs,
  use [t, t_mem, ht],
  exact (forall_sets_nonempty_iff_ne_bot.2 adhs _
    (inter_mem_inf_sets (mem_nhds_left x hs) t_mem ))
end

lemma le_nhds_iff_adhp_of_cauchy {f : filter α} {x : α} (hf : cauchy f) :
  f ≤ 𝓝 x ↔ cluster_pt x f :=
⟨assume h, cluster_pt.of_le_nhds' h hf.1, le_nhds_of_cauchy_adhp hf⟩

lemma cauchy.map [uniform_space β] {f : filter α} {m : α → β}
  (hf : cauchy f) (hm : uniform_continuous m) : cauchy (map m f) :=
⟨hf.1.map _,
  calc map m f ×ᶠ map m f = map (λp:α×α, (m p.1, m p.2)) (f ×ᶠ f) : filter.prod_map_map_eq
    ... ≤ map (λp:α×α, (m p.1, m p.2)) (𝓤 α) : map_mono hf.right
    ... ≤ 𝓤 β : hm⟩

lemma cauchy.comap [uniform_space β] {f : filter β} {m : α → β}
  (hf : cauchy f) (hm : comap (λp:α×α, (m p.1, m p.2)) (𝓤 β) ≤ 𝓤 α)
  [ne_bot (comap m f)] : cauchy (comap m f) :=
⟨‹_›,
  calc comap m f ×ᶠ comap m f = comap (λp:α×α, (m p.1, m p.2)) (f ×ᶠ f) : filter.prod_comap_comap_eq
    ... ≤ comap (λp:α×α, (m p.1, m p.2)) (𝓤 β) : comap_mono hf.right
    ... ≤ 𝓤 α : hm⟩

lemma cauchy.comap' [uniform_space β] {f : filter β} {m : α → β}
  (hf : cauchy f) (hm : comap (λp:α×α, (m p.1, m p.2)) (𝓤 β) ≤ 𝓤 α)
  (hb : ne_bot (comap m f)) : cauchy (comap m f) :=
hf.comap hm

/-- Cauchy sequences. Usually defined on ℕ, but often it is also useful to say that a function
defined on ℝ is Cauchy at +∞ to deduce convergence. Therefore, we define it in a type class that
is general enough to cover both ℕ and ℝ, which are the main motivating examples. -/
def cauchy_seq [semilattice_sup β] (u : β → α) := cauchy (at_top.map u)

lemma cauchy_seq.mem_entourage {ι : Type*} [nonempty ι] [decidable_linear_order ι] {u : ι → α}
  (h : cauchy_seq u) {V : set (α × α)} (hV : V ∈ 𝓤 α) :
  ∃ k₀, ∀ i j, k₀ ≤ i → k₀ ≤ j → (u i, u j) ∈ V :=
begin
  have := h.right hV,
  obtain ⟨⟨i₀, j₀⟩, H⟩ : ∃ a, ∀ b : ι × ι, b ≥ a → prod.map u u b ∈ V,
    by rwa [prod_map_at_top_eq, mem_map, mem_at_top_sets] at this,
  refine ⟨max i₀ j₀, _⟩,
  intros i j hi hj,
  exact H (i, j) ⟨le_of_max_le_left  hi, le_of_max_le_right hj⟩,
end

lemma filter.tendsto.cauchy_seq [semilattice_sup β] [nonempty β] {f : β → α} {x}
  (hx : tendsto f at_top (𝓝 x)) :
  cauchy_seq f :=
hx.cauchy_map

lemma cauchy_seq_iff_tendsto [nonempty β] [semilattice_sup β] {u : β → α} :
  cauchy_seq u ↔ tendsto (prod.map u u) at_top (𝓤 α) :=
cauchy_map_iff'.trans $ by simp only [prod_at_top_at_top_eq, prod.map_def]

/-- If a Cauchy sequence has a convergent subsequence, then it converges. -/
lemma tendsto_nhds_of_cauchy_seq_of_subseq
  [semilattice_sup β] {u : β → α} (hu : cauchy_seq u)
  {ι : Type*} {f : ι → β} {p : filter ι} [ne_bot p]
  (hf : tendsto f p at_top) {a : α} (ha : tendsto (u ∘ f) p (𝓝 a)) :
  tendsto u at_top (𝓝 a) :=
le_nhds_of_cauchy_adhp hu (map_cluster_pt_of_comp hf ha)

@[nolint ge_or_gt] -- see Note [nolint_ge]
lemma filter.has_basis.cauchy_seq_iff {γ} [nonempty β] [semilattice_sup β] {u : β → α}
  {p : γ → Prop} {s : γ → set (α × α)} (h : (𝓤 α).has_basis p s) :
  cauchy_seq u ↔ ∀ i, p i → ∃N, ∀m n≥N, (u m, u n) ∈ s i :=
begin
  rw [cauchy_seq_iff_tendsto, ← prod_at_top_at_top_eq],
  refine (at_top_basis.prod_self.tendsto_iff h).trans _,
  simp only [exists_prop, true_and, maps_to, preimage, subset_def, prod.forall,
    mem_prod_eq, mem_set_of_eq, mem_Ici, and_imp, prod.map]
end

lemma filter.has_basis.cauchy_seq_iff' {γ} [nonempty β] [semilattice_sup β] {u : β → α}
  {p : γ → Prop} {s : γ → set (α × α)} (H : (𝓤 α).has_basis p s) :
  cauchy_seq u ↔ ∀ i, p i → ∃N, ∀n≥N, (u n, u N) ∈ s i :=
begin
  refine H.cauchy_seq_iff.trans ⟨λ h i hi, _, λ h i hi, _⟩,
  { exact (h i hi).imp (λ N hN n hn, hN n N hn (le_refl N)) },
  { rcases comp_symm_of_uniformity (H.mem_of_mem hi) with ⟨t, ht, ht', hts⟩,
    rcases H.mem_iff.1 ht with ⟨j, hj, hjt⟩,
    refine (h j hj).imp (λ N hN m n hm hn, hts ⟨u N, hjt _, ht' $ hjt _⟩),
    { exact hN m hm },
    { exact hN n hn } }
end

lemma cauchy_seq_of_controlled [semilattice_sup β] [nonempty β]
  (U : β → set (α × α)) (hU : ∀ s ∈ 𝓤 α, ∃ n, U n ⊆ s)
  {f : β → α} (hf : ∀ {N m n : β}, N ≤ m → N ≤ n → (f m, f n) ∈ U N) :
  cauchy_seq f :=
cauchy_seq_iff_tendsto.2
begin
  assume s hs,
  rw [mem_map, mem_at_top_sets],
  cases hU s hs with N hN,
  refine ⟨(N, N), λ mn hmn, _⟩,
  cases mn with m n,
  exact hN (hf hmn.1 hmn.2)
end

/-- A complete space is defined here using uniformities. A uniform space
  is complete if every Cauchy filter converges. -/
class complete_space (α : Type u) [uniform_space α] : Prop :=
(complete : ∀{f:filter α}, cauchy f → ∃x, f ≤ 𝓝 x)

lemma complete_univ {α : Type u} [uniform_space α] [complete_space α] :
  is_complete (univ : set α) :=
begin
  assume f hf _,
  rcases complete_space.complete hf with ⟨x, hx⟩,
  exact ⟨x, mem_univ x, hx⟩
end

lemma cauchy_prod [uniform_space β] {f : filter α} {g : filter β} :
  cauchy f → cauchy g → cauchy (f ×ᶠ g)
| ⟨f_proper, hf⟩ ⟨g_proper, hg⟩ := ⟨filter.prod_ne_bot.2 ⟨f_proper, g_proper⟩,
  let p_α := λp:(α×β)×(α×β), (p.1.1, p.2.1), p_β := λp:(α×β)×(α×β), (p.1.2, p.2.2) in
  suffices (f.prod f).comap p_α ⊓ (g.prod g).comap p_β ≤ (𝓤 α).comap p_α ⊓ (𝓤 β).comap p_β,
    by simpa [uniformity_prod, filter.prod, filter.comap_inf, filter.comap_comap, (∘),
        inf_assoc, inf_comm, inf_left_comm],
  inf_le_inf (filter.comap_mono hf) (filter.comap_mono hg)⟩

instance complete_space.prod [uniform_space β] [complete_space α] [complete_space β] :
  complete_space (α × β) :=
{ complete := λ f hf,
    let ⟨x1, hx1⟩ := complete_space.complete $ hf.map uniform_continuous_fst in
    let ⟨x2, hx2⟩ := complete_space.complete $ hf.map uniform_continuous_snd in
    ⟨(x1, x2), by rw [nhds_prod_eq, filter.prod_def];
      from filter.le_lift (λ s hs, filter.le_lift' $ λ t ht,
        have H1 : prod.fst ⁻¹' s ∈ f.sets := hx1 hs,
        have H2 : prod.snd ⁻¹' t ∈ f.sets := hx2 ht,
        filter.inter_mem_sets H1 H2)⟩ }

/--If `univ` is complete, the space is a complete space -/
lemma complete_space_of_is_complete_univ (h : is_complete (univ : set α)) : complete_space α :=
⟨λ f hf, let ⟨x, _, hx⟩ := h f hf ((@principal_univ α).symm ▸ le_top) in ⟨x, hx⟩⟩

lemma complete_space_iff_is_complete_univ :
  complete_space α ↔ is_complete (univ : set α) :=
⟨@complete_univ α _, complete_space_of_is_complete_univ⟩

lemma cauchy_iff_exists_le_nhds [complete_space α] {l : filter α} [ne_bot l] :
  cauchy l ↔ (∃x, l ≤ 𝓝 x) :=
⟨complete_space.complete, assume ⟨x, hx⟩, cauchy_nhds.mono hx⟩

lemma cauchy_map_iff_exists_tendsto [complete_space α] {l : filter β} {f : β → α} [ne_bot l] :
  cauchy (l.map f) ↔ (∃x, tendsto f l (𝓝 x)) :=
cauchy_iff_exists_le_nhds

/-- A Cauchy sequence in a complete space converges -/
theorem cauchy_seq_tendsto_of_complete [semilattice_sup β] [complete_space α]
  {u : β → α} (H : cauchy_seq u) : ∃x, tendsto u at_top (𝓝 x) :=
complete_space.complete H

/-- If `K` is a complete subset, then any cauchy sequence in `K` converges to a point in `K` -/
lemma cauchy_seq_tendsto_of_is_complete [semilattice_sup β] {K : set α} (h₁ : is_complete K)
  {u : β → α} (h₂ : ∀ n, u n ∈ K) (h₃ : cauchy_seq u) : ∃ v ∈ K, tendsto u at_top (𝓝 v) :=
h₁ _ h₃ $ le_principal_iff.2 $ mem_map_sets_iff.2 ⟨univ, univ_mem_sets,
  by { simp only [image_univ], rintros _ ⟨n, rfl⟩, exact h₂ n }⟩

theorem cauchy.le_nhds_Lim [complete_space α] [nonempty α] {f : filter α} (hf : cauchy f) :
  f ≤ 𝓝 (Lim f) :=
le_nhds_Lim (complete_space.complete hf)

theorem cauchy_seq.tendsto_lim [semilattice_sup β] [complete_space α] [nonempty α] {u : β → α}
  (h : cauchy_seq u) :
  tendsto u at_top (𝓝 $ lim at_top u) :=
h.le_nhds_Lim

lemma is_closed.is_complete [complete_space α] {s : set α}
  (h : is_closed s) : is_complete s :=
λ f cf fs, let ⟨x, hx⟩ := complete_space.complete cf in
⟨x, is_closed_iff_cluster_pt.mp h x (ne_bot_of_le_ne_bot cf.left (le_inf hx fs)), hx⟩

/-- A set `s` is totally bounded if for every entourage `d` there is a finite
  set of points `t` such that every element of `s` is `d`-near to some element of `t`. -/
def totally_bounded (s : set α) : Prop :=
∀d ∈ 𝓤 α, ∃t : set α, finite t ∧ s ⊆ (⋃y∈t, {x | (x,y) ∈ d})

theorem totally_bounded_iff_subset {s : set α} : totally_bounded s ↔
  ∀d ∈ 𝓤 α, ∃t ⊆ s, finite t ∧ s ⊆ (⋃y∈t, {x | (x,y) ∈ d}) :=
⟨λ H d hd, begin
  rcases comp_symm_of_uniformity hd with ⟨r, hr, rs, rd⟩,
  rcases H r hr with ⟨k, fk, ks⟩,
  let u := {y ∈ k | ∃ x, x ∈ s ∧ (x, y) ∈ r},
  let f : u → α := λ x, classical.some x.2.2,
  have : ∀ x : u, f x ∈ s ∧ (f x, x.1) ∈ r := λ x, classical.some_spec x.2.2,
  refine ⟨range f, _, _, _⟩,
  { exact range_subset_iff.2 (λ x, (this x).1) },
  { have : finite u := fk.subset (λ x h, h.1),
    exact ⟨@set.fintype_range _ _ _ _ this.fintype⟩ },
  { intros x xs,
    have := ks xs, simp at this,
    rcases this with ⟨y, hy, xy⟩,
    let z : coe_sort u := ⟨y, hy, x, xs, xy⟩,
    exact mem_bUnion_iff.2 ⟨_, ⟨z, rfl⟩, rd $ mem_comp_rel.2 ⟨_, xy, rs (this z).2⟩⟩ }
end,
λ H d hd, let ⟨t, _, ht⟩ := H d hd in ⟨t, ht⟩⟩

lemma totally_bounded_of_forall_symm {s : set α}
  (h : ∀ V ∈ 𝓤 α, symmetric_rel V → ∃ t : set α, finite t ∧ s ⊆ ⋃ y ∈ t, ball y V) :
totally_bounded s :=
begin
  intros V V_in,
  rcases h _ (symmetrize_mem_uniformity V_in) (symmetric_symmetrize_rel V) with ⟨t, tfin, h⟩,
  refine ⟨t, tfin, subset.trans h _⟩,
  mono,
  intros x x_in z z_in,
  exact z_in.right
end

lemma totally_bounded_subset {s₁ s₂ : set α} (hs : s₁ ⊆ s₂)
  (h : totally_bounded s₂) : totally_bounded s₁ :=
assume d hd, let ⟨t, ht₁, ht₂⟩ := h d hd in ⟨t, ht₁, subset.trans hs ht₂⟩

lemma totally_bounded_empty : totally_bounded (∅ : set α) :=
λ d hd, ⟨∅, finite_empty, empty_subset _⟩

/-- The closure of a totally bounded set is totally bounded. -/
lemma totally_bounded.closure {s : set α} (h : totally_bounded s) :
  totally_bounded (closure s) :=
assume t ht,
let ⟨t', ht', hct', htt'⟩ := mem_uniformity_is_closed ht, ⟨c, hcf, hc⟩ := h t' ht' in
⟨c, hcf,
  calc closure s ⊆ closure (⋃ (y : α) (H : y ∈ c), {x : α | (x, y) ∈ t'}) : closure_mono hc
    ... = _ : is_closed.closure_eq $ is_closed_bUnion hcf $ assume i hi,
      continuous_iff_is_closed.mp (continuous_id.prod_mk continuous_const) _ hct'
    ... ⊆ _ : bUnion_subset $ assume i hi, subset.trans (assume x, @htt' (x, i))
      (subset_bUnion_of_mem hi)⟩

/-- The image of a totally bounded set under a unifromly continuous map is totally bounded. -/
lemma totally_bounded.image [uniform_space β] {f : α → β} {s : set α}
  (hs : totally_bounded s) (hf : uniform_continuous f) : totally_bounded (f '' s) :=
assume t ht,
have {p:α×α | (f p.1, f p.2) ∈ t} ∈ 𝓤 α,
  from hf ht,
let ⟨c, hfc, hct⟩ := hs _ this in
⟨f '' c, hfc.image f,
  begin
    simp [image_subset_iff],
    simp [subset_def] at hct,
    intros x hx, simp,
    exact hct x hx
  end⟩

lemma cauchy_of_totally_bounded_of_ultrafilter {s : set α} {f : filter α}
  (hs : totally_bounded s) (hf : is_ultrafilter f) (h : f ≤ 𝓟 s) : cauchy f :=
⟨hf.left, assume t ht,
  let ⟨t', ht'₁, ht'_symm, ht'_t⟩ := comp_symm_of_uniformity ht in
  let ⟨i, hi, hs_union⟩ := hs t' ht'₁ in
  have (⋃y∈i, {x | (x,y) ∈ t'}) ∈ f.sets,
    from mem_sets_of_superset (le_principal_iff.mp h) hs_union,
  have ∃y∈i, {x | (x,y) ∈ t'} ∈ f.sets,
    from mem_of_finite_Union_ultrafilter hf hi this,
  let ⟨y, hy, hif⟩ := this in
  have set.prod {x | (x,y) ∈ t'} {x | (x,y) ∈ t'} ⊆ comp_rel t' t',
    from assume ⟨x₁, x₂⟩ ⟨(h₁ : (x₁, y) ∈ t'), (h₂ : (x₂, y) ∈ t')⟩,
      ⟨y, h₁, ht'_symm h₂⟩,
  (f ×ᶠ f).sets_of_superset (prod_mem_prod hif hif) (subset.trans this ht'_t)⟩

lemma totally_bounded_iff_filter {s : set α} :
  totally_bounded s ↔ (∀f, ne_bot f → f ≤ 𝓟 s → ∃c ≤ f, cauchy c) :=
⟨assume : totally_bounded s, assume f hf hs,
  ⟨ultrafilter_of f, ultrafilter_of_le,
    cauchy_of_totally_bounded_of_ultrafilter this
      (ultrafilter_ultrafilter_of' hf) (le_trans ultrafilter_of_le hs)⟩,

  assume h : ∀f, ne_bot f → f ≤ 𝓟 s → ∃c ≤ f, cauchy c, assume d hd,
  classical.by_contradiction $ assume hs,
  have hd_cover : ∀{t:set α}, finite t → ¬ s ⊆ (⋃y∈t, {x | (x,y) ∈ d}),
    by simpa using hs,
  let
    f := ⨅t:{t : set α // finite t}, 𝓟 (s \ (⋃y∈t.val, {x | (x,y) ∈ d}))
  in
  have ne_bot f,
    from infi_ne_bot_of_directed'
      (assume ⟨t₁, ht₁⟩ ⟨t₂, ht₂⟩, ⟨⟨t₁ ∪ t₂, ht₁.union ht₂⟩,
        principal_mono.mpr $ diff_subset_diff_right $ Union_subset_Union $
          assume t, Union_subset_Union_const or.inl,
        principal_mono.mpr $ diff_subset_diff_right $ Union_subset_Union $
          assume t, Union_subset_Union_const or.inr⟩)
      (assume ⟨t, ht⟩, by simp [ne_bot, diff_eq_empty]; exact hd_cover ht),
  have f ≤ 𝓟 s, from infi_le_of_le ⟨∅, finite_empty⟩ $ by simp; exact subset.refl s,
  let
    ⟨c, (hc₁ : c ≤ f), (hc₂ : cauchy c)⟩ := h f ‹f ≠ ⊥› this,
    ⟨m, hm, (hmd : set.prod m m ⊆ d)⟩ := (@mem_prod_same_iff α c d).mp $ hc₂.right hd
  in
  have c ≤ 𝓟 s, from le_trans ‹c ≤ f› this,
  have m ∩ s ∈ c.sets, from inter_mem_sets hm $ le_principal_iff.mp this,
  let ⟨y, hym, hys⟩ := hc₂.left.nonempty_of_mem this in
  let ys := (⋃y'∈({y}:set α), {x | (x, y') ∈ d}) in
  have m ⊆ ys,
    from assume y' hy',
      show  y' ∈ (⋃y'∈({y}:set α), {x | (x, y') ∈ d}),
        by simp; exact @hmd (y', y) ⟨hy', hym⟩,
  have c ≤ 𝓟 (s \ ys),
    from le_trans hc₁ $ infi_le_of_le ⟨{y}, finite_singleton _⟩ $ le_refl _,
  have (s \ ys) ∩ (m ∩ s) ∈ c.sets,
    from inter_mem_sets (le_principal_iff.mp this) ‹m ∩ s ∈ c.sets›,
  have ∅ ∈ c.sets,
    from c.sets_of_superset this $ assume x ⟨⟨hxs, hxys⟩, hxm, _⟩, hxys $ ‹m ⊆ ys› hxm,
  hc₂.left $ empty_in_sets_eq_bot.mp this⟩

lemma totally_bounded_iff_ultrafilter {s : set α} :
  totally_bounded s ↔ (∀f, is_ultrafilter f → f ≤ 𝓟 s → cauchy f) :=
⟨assume hs f, cauchy_of_totally_bounded_of_ultrafilter hs,
  assume h, totally_bounded_iff_filter.mpr $ assume f hf hfs,
  have cauchy (ultrafilter_of f),
    from h (ultrafilter_of f) (ultrafilter_ultrafilter_of' hf) (le_trans ultrafilter_of_le hfs),
  ⟨ultrafilter_of f, ultrafilter_of_le, this⟩⟩

lemma compact_iff_totally_bounded_complete {s : set α} :
  is_compact s ↔ totally_bounded s ∧ is_complete s :=
⟨λ hs, ⟨totally_bounded_iff_ultrafilter.2 (λ f hf1 hf2,
    let ⟨x, xs, fx⟩ := compact_iff_ultrafilter_le_nhds.1 hs f hf1 hf2 in
    cauchy_nhds.mono' hf1.1 fx),
  λ f fc fs,
    let ⟨a, as, fa⟩ := @hs f fc.1 fs in
    ⟨a, as, le_nhds_of_cauchy_adhp fc fa⟩⟩,
λ ⟨ht, hc⟩, compact_iff_ultrafilter_le_nhds.2
  (λf hf hfs, hc _ (totally_bounded_iff_ultrafilter.1 ht _ hf hfs) hfs)⟩

@[priority 100] -- see Note [lower instance priority]
instance complete_of_compact {α : Type u} [uniform_space α] [compact_space α] : complete_space α :=
⟨λf hf, by simpa [principal_univ] using (compact_iff_totally_bounded_complete.1 compact_univ).2 f hf⟩

lemma compact_of_totally_bounded_is_closed [complete_space α] {s : set α}
  (ht : totally_bounded s) (hc : is_closed s) : is_compact s :=
(@compact_iff_totally_bounded_complete α _ s).2 ⟨ht, hc.is_complete⟩

/-!
### Sequentially complete space

In this section we prove that a uniform space is complete provided that it is sequentially complete
(i.e., any Cauchy sequence converges) and its uniformity filter admits a countable generating set.
In particular, this applies to (e)metric spaces, see the files `topology/metric_space/emetric_space`
and `topology/metric_space/basic`.

More precisely, we assume that there is a sequence of entourages `U_n` such that any other
entourage includes one of `U_n`. Then any Cauchy filter `f` generates a decreasing sequence of
sets `s_n ∈ f` such that `s_n × s_n ⊆ U_n`. Choose a sequence `x_n∈s_n`. It is easy to show
that this is a Cauchy sequence. If this sequence converges to some `a`, then `f ≤ 𝓝 a`. -/

namespace sequentially_complete

variables {f : filter α} (hf : cauchy f) {U : ℕ → set (α × α)}
  (U_mem : ∀ n, U n ∈ 𝓤 α) (U_le : ∀ s ∈ 𝓤 α, ∃ n, U n ⊆ s)

open set finset

noncomputable theory

/-- An auxiliary sequence of sets approximating a Cauchy filter. -/
def set_seq_aux (n : ℕ) : {s : set α // ∃ (_ : s ∈ f), s.prod s ⊆ U n } :=
indefinite_description _ $ (cauchy_iff.1 hf).2 (U n) (U_mem n)

/-- Given a Cauchy filter `f` and a sequence `U` of entourages, `set_seq` provides
a sequence of monotonically decreasing sets `s n ∈ f` such that `(s n).prod (s n) ⊆ U`. -/
def set_seq (n : ℕ) : set α :=  ⋂ m ∈ Iic n, (set_seq_aux hf U_mem m).val

lemma set_seq_mem (n : ℕ) : set_seq hf U_mem n ∈ f :=
Inter_mem_sets (finite_le_nat n) (λ m _, (set_seq_aux hf U_mem m).2.fst)

lemma set_seq_mono ⦃m n : ℕ⦄ (h : m ≤ n) : set_seq hf U_mem n ⊆ set_seq hf U_mem m :=
bInter_subset_bInter_left (λ k hk, le_trans hk h)

lemma set_seq_sub_aux (n : ℕ) : set_seq hf U_mem n ⊆ set_seq_aux hf U_mem n :=
bInter_subset_of_mem right_mem_Iic

lemma set_seq_prod_subset {N m n} (hm : N ≤ m) (hn : N ≤ n) :
  (set_seq hf U_mem m).prod (set_seq hf U_mem n) ⊆ U N :=
begin
  assume p hp,
  refine (set_seq_aux hf U_mem N).2.snd ⟨_, _⟩;
    apply set_seq_sub_aux,
  exact set_seq_mono hf U_mem hm hp.1,
  exact set_seq_mono hf U_mem hn hp.2
end

/-- A sequence of points such that `seq n ∈ set_seq n`. Here `set_seq` is a monotonically
decreasing sequence of sets `set_seq n ∈ f` with diameters controlled by a given sequence
of entourages. -/
def seq (n : ℕ) : α := some $ hf.1.nonempty_of_mem (set_seq_mem hf U_mem n)

lemma seq_mem (n : ℕ) : seq hf U_mem n ∈ set_seq hf U_mem n :=
some_spec $ hf.1.nonempty_of_mem (set_seq_mem hf U_mem n)

lemma seq_pair_mem ⦃N m n : ℕ⦄ (hm : N ≤ m) (hn : N ≤ n) :
  (seq hf U_mem m, seq hf U_mem n) ∈ U N :=
set_seq_prod_subset hf U_mem hm hn ⟨seq_mem hf U_mem m, seq_mem hf U_mem n⟩

include U_le

theorem seq_is_cauchy_seq : cauchy_seq $ seq hf U_mem :=
cauchy_seq_of_controlled U U_le $ seq_pair_mem hf U_mem

/-- If the sequence `sequentially_complete.seq` converges to `a`, then `f ≤ 𝓝 a`. -/
theorem le_nhds_of_seq_tendsto_nhds ⦃a : α⦄ (ha : tendsto (seq hf U_mem) at_top (𝓝 a)) :
  f ≤ 𝓝 a :=
le_nhds_of_cauchy_adhp_aux
begin
  assume s hs,
  rcases U_le s hs with ⟨m, hm⟩,
  rcases (tendsto_at_top' _ _).1 ha _ (mem_nhds_left a (U_mem m)) with ⟨n, hn⟩,
  refine ⟨set_seq hf U_mem (max m n), set_seq_mem hf U_mem _, _,
          seq hf U_mem (max m n), _, seq_mem hf U_mem _⟩,
  { have := le_max_left m n,
    exact set.subset.trans (set_seq_prod_subset hf U_mem this this) hm },
  { exact hm (hn _ $ le_max_right m n) }
end

end sequentially_complete

namespace uniform_space

open sequentially_complete

variables (H : is_countably_generated (𝓤 α))

include H

/-- A uniform space is complete provided that (a) its uniformity filter has a countable basis;
(b) any sequence satisfying a "controlled" version of the Cauchy condition converges. -/
theorem complete_of_convergent_controlled_sequences (U : ℕ → set (α × α)) (U_mem : ∀ n, U n ∈ 𝓤 α)
  (HU : ∀ u : ℕ → α, (∀ N m n, N ≤ m → N ≤ n → (u m, u n) ∈ U N) → ∃ a, tendsto u at_top (𝓝 a)) :
  complete_space α :=
begin
  rcases H.exists_antimono_seq' with ⟨U', U'_mono, hU'⟩,
  have Hmem : ∀ n, U n ∩ U' n ∈ 𝓤 α,
    from λ n, inter_mem_sets (U_mem n) (hU'.2 ⟨n, subset.refl _⟩),
  refine ⟨λ f hf, (HU (seq hf Hmem) (λ N m n hm hn, _)).imp $
    le_nhds_of_seq_tendsto_nhds _ _ (λ s hs, _)⟩,
  { rcases (hU'.1 hs) with ⟨N, hN⟩,
    exact ⟨N, subset.trans (inter_subset_right _ _) hN⟩ },
  { exact inter_subset_left _ _ (seq_pair_mem hf Hmem hm hn) }
end

/-- A sequentially complete uniform space with a countable basis of the uniformity filter is
complete. -/
theorem complete_of_cauchy_seq_tendsto
  (H' : ∀ u : ℕ → α, cauchy_seq u → ∃a, tendsto u at_top (𝓝 a)) :
  complete_space α :=
let ⟨U', U'_mono, hU'⟩ := H.exists_antimono_seq' in
complete_of_convergent_controlled_sequences H U' (λ n, hU'.2 ⟨n, subset.refl _⟩)
  (λ u hu, H' u $ cauchy_seq_of_controlled U' (λ s hs, hU'.1 hs) hu)

protected lemma first_countable_topology : first_countable_topology α :=
⟨λ a, by { rw nhds_eq_comap_uniformity, exact H.comap (prod.mk a) }⟩

/-- A separable uniform space with countably generated uniformity filter is second countable:
one obtains a countable basis by taking the balls centered at points in a dense subset,
and with rational "radii" from a countable open symmetric antimono basis of `𝓤 α`. We do not
register this as an instance, as there is already an instance going in the other direction
from second countable spaces to separable spaces, and we want to avoid loops. -/
lemma second_countable_of_separable [separable_space α] : second_countable_topology α :=
begin
  rcases exists_countable_dense α with ⟨s, hsc, hsd⟩,
  obtain ⟨t : ℕ → set (α × α),
    hto : ∀ (i : ℕ), t i ∈ (𝓤 α).sets ∧ is_open (t i) ∧ symmetric_rel (t i),
    h_basis : (𝓤 α).has_antimono_basis (λ _, true) t⟩ :=
    H.exists_antimono_subbasis uniformity_has_basis_open_symmetric,
  refine ⟨⟨⋃ (x ∈ s), range (λ k, ball x (t k)), hsc.bUnion (λ x hx, countable_range _), _⟩⟩,
  refine (is_topological_basis_of_open_of_nhds _ _).2.2,
  { simp only [mem_bUnion_iff, mem_range],
    rintros _ ⟨x, hxs, k, rfl⟩,
    exact is_open_ball x (hto k).2.1 },
  { intros x V hxV hVo,
    simp only [mem_bUnion_iff, mem_range, exists_prop],
    rcases uniform_space.mem_nhds_iff.1 (mem_nhds_sets hVo hxV) with ⟨U, hU, hUV⟩,
    rcases comp_symm_of_uniformity hU with ⟨U', hU', hsymm, hUU'⟩,
    rcases h_basis.to_has_basis.mem_iff.1 hU' with ⟨k, -, hk⟩,
    rcases hsd.inter_open_nonempty (ball x $ t k) (uniform_space.is_open_ball x (hto k).2.1)
      ⟨x, uniform_space.mem_ball_self _ (hto k).1⟩ with ⟨y, hxy, hys⟩,
    refine ⟨_, ⟨y, hys, k, rfl⟩, (hto k).2.2.subset hxy, λ z hz, _⟩,
    exact hUV (ball_subset_of_comp_subset (hk hxy) hUU' (hk hz)) }
end

<<<<<<< HEAD
end uniform_space
=======
end uniform_space
>>>>>>> c8738cb6
<|MERGE_RESOLUTION|>--- conflicted
+++ resolved
@@ -581,8 +581,4 @@
     exact hUV (ball_subset_of_comp_subset (hk hxy) hUU' (hk hz)) }
 end
 
-<<<<<<< HEAD
 end uniform_space
-=======
-end uniform_space
->>>>>>> c8738cb6
