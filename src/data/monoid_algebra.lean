--- conflicted
+++ resolved
@@ -587,45 +587,24 @@
 instance [semiring k] : semimodule k (add_monoid_algebra k G) :=
 finsupp.semimodule G k
 
-<<<<<<< HEAD
--- instance [comm_semiring k] [add_monoid G] : algebra k (add_monoid_algebra k G) :=
--- { to_fun := single 0,
---   map_one' := rfl,
---   map_mul' := λ x y, by rw [single_mul_single, zero_add],
---   map_zero' := single_zero,
---   map_add' := λ x y, single_add,
---   smul_def' := λ r a, by { ext x, exact smul_apply.trans (single_zero_mul_apply _ _ _).symm },
---   commutes' := λ r f, show single 0 r * f = f * single 0 r,
---     by ext; rw [single_zero_mul_apply, mul_single_zero_apply, mul_comm] }
-
-instance {A : Type*} [comm_semiring k] [semiring A] [algebra k A] [add_monoid G] :
-  algebra k (add_monoid_algebra A G) :=
-{ to_fun := λ x, single 0 (algebra_map k A x),
-  map_one' := by { simp, refl },
-  map_mul' := λ x y, by rw [single_mul_single, zero_add, (algebra_map k A).map_mul],
-  map_zero' := by rw [(algebra_map k A).map_zero, single_zero],
-  map_add' := λ x y, by rw [(algebra_map k A).map_add, single_add],
-  smul_def' := λ r a, by { ext x, dsimp, rw single_zero_mul_apply, rw algebra.smul_def'', },
-  commutes' := λ r f, show single 0 (algebra_map k A r) * f = f * single 0 (algebra_map k A r),
-    by { ext, rw [single_zero_mul_apply, mul_single_zero_apply, algebra.commutes], }, }
-=======
 /--
 As a preliminary to defining the `k`-algebra structure on `add_monoid_algebra k G`,
 we define the underlying ring homomorphism.
 -/
-def algebra_map' [semiring k] [add_monoid G] : k →+* add_monoid_algebra k G :=
-{ to_fun := single 0,
-  map_one' := rfl,
-  map_mul' := λ x y, by rw [single_mul_single, zero_add],
-  map_zero' := single_zero,
-  map_add' := λ x y, single_add, }
-
-instance [comm_semiring k] [add_monoid G] : algebra k (add_monoid_algebra k G) :=
-{ smul_def' := λ r a, by { ext x, exact smul_apply.trans (single_zero_mul_apply _ _ _).symm },
-  commutes' := λ r f, show single 0 r * f = f * single 0 r,
-    by ext; rw [single_zero_mul_apply, mul_single_zero_apply, mul_comm],
-  ..algebra_map', }
->>>>>>> 76c6de11
+def algebra_map' {A : Type*} [semiring k] [semiring A] (f : k →+* A) [add_monoid G] :
+  k →+* add_monoid_algebra A G :=
+{ to_fun := λ x, single 0 (f x),
+  map_one' := by { simp, refl },
+  map_mul' := λ x y, by rw [single_mul_single, zero_add, f.map_mul],
+  map_zero' := by rw [f.map_zero, single_zero],
+  map_add' := λ x y, by rw [f.map_add, single_add], }
+
+instance {A : Type*} [comm_semiring k] [semiring A] [algebra k A] [add_monoid G] :
+  algebra k (add_monoid_algebra A G) :=
+{ smul_def' := λ r a, by { ext x, dsimp [algebra_map'], rw single_zero_mul_apply, rw algebra.smul_def'', },
+  commutes' := λ r f, show single 0 (algebra_map k A r) * f = f * single 0 (algebra_map k A r),
+    by { ext, rw [single_zero_mul_apply, mul_single_zero_apply, algebra.commutes], },
+  ..algebra_map' (algebra_map k A) }
 
 @[simp] lemma coe_algebra_map [comm_semiring k] [add_monoid G] :
   (algebra_map k (add_monoid_algebra k G) : k → add_monoid_algebra k G) = single 0 :=
