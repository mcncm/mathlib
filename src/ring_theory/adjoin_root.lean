--- conflicted
+++ resolved
@@ -95,15 +95,6 @@
 noncomputable instance field : discrete_field (adjoin_root f) :=
 ideal.quotient.field (span {f} : ideal (polynomial α))
 
-<<<<<<< HEAD
- -- short-circuit type class inference
-instance : is_ring_hom (coe : α → adjoin_root f) := by apply_instance
- -- short-circuit type class inference
-instance lift_is_ring_hom [field β] {i : α → β} [is_ring_hom i] {a : β}
-  {h : f.eval₂ i a = 0} : is_ring_hom (lift i a h) := by apply_instance
-
-=======
->>>>>>> de377ea3
 lemma coe_injective : function.injective (coe : α → adjoin_root f) :=
 is_ring_hom.injective _
 
