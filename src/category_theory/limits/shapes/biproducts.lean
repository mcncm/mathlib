--- conflicted
+++ resolved
@@ -153,25 +153,16 @@
 
 notation `⨁ ` f:20 := biproduct f
 
-<<<<<<< HEAD
-abbreviation biproduct.bicone (f : J → C) [has_biproduct f] : bicone f :=
-has_biproduct.bicone
-
-=======
 /-- The chosen bicone over a family of elements. -/
 abbreviation biproduct.bicone (f : J → C) [has_biproduct f] : bicone f :=
 has_biproduct.bicone
 
 /-- The cone coming from the chosen bicone is a limit cone. -/
->>>>>>> e8fd085f
 abbreviation biproduct.is_limit (f : J → C) [has_biproduct f] :
   is_limit (biproduct.bicone f).to_cone :=
 has_biproduct.is_limit
 
-<<<<<<< HEAD
-=======
 /-- The cocone coming from the chosen bicone is a colimit cocone. -/
->>>>>>> e8fd085f
 abbreviation biproduct.is_colimit (f : J → C) [has_biproduct f] :
   is_colimit (biproduct.bicone f).to_cocone :=
 has_biproduct.is_colimit
@@ -598,20 +589,12 @@
 An alternative formula for the braiding isomorphism which swaps a binary biproduct,
 using the fact that the biproduct is a coproduct.
 -/
-<<<<<<< HEAD
-@[simps] def biprod.braiding' (P Q : C) : P ⊞ Q ≅ Q ⊞ P :=
-{ hom := biprod.desc biprod.inr biprod.inl,
-  inv := biprod.desc biprod.inr biprod.inl }
-
-@[simp] lemma biprod.braiding'_eq_braiding {P Q : C} :
-=======
 @[simps]
 def biprod.braiding' (P Q : C) : P ⊞ Q ≅ Q ⊞ P :=
 { hom := biprod.desc biprod.inr biprod.inl,
   inv := biprod.desc biprod.inr biprod.inl }
 
 lemma biprod.braiding'_eq_braiding {P Q : C} :
->>>>>>> e8fd085f
   biprod.braiding' P Q = biprod.braiding P Q :=
 by tidy
 
@@ -620,11 +603,7 @@
   biprod.map f g ≫ (biprod.braiding _ _).hom = (biprod.braiding _ _).hom ≫ biprod.map g f :=
 by tidy
 
-<<<<<<< HEAD
-@[simp, reassoc] lemma biprod.braiding_map_braiding {W X Y Z : C} (f : W ⟶ Y) (g : X ⟶ Z) :
-=======
 @[reassoc] lemma biprod.braiding_map_braiding {W X Y Z : C} (f : W ⟶ Y) (g : X ⟶ Z) :
->>>>>>> e8fd085f
   (biprod.braiding X W).hom ≫ biprod.map f g ≫ (biprod.braiding Y Z).hom = biprod.map g f :=
 by tidy
 
