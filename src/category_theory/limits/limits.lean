/-
Copyright (c) 2018 Scott Morrison. All rights reserved.
Released under Apache 2.0 license as described in the file LICENSE.
Authors: Reid Barton, Mario Carneiro, Scott Morrison, Floris van Doorn
-/
import category_theory.adjunction.basic
import category_theory.limits.cones
import category_theory.reflects_isomorphisms

/-!
# Limits and colimits

We set up the general theory of limits and colimits in a category.
In this introduction we only describe the setup for limits;
it is repeated, with slightly different names, for colimits.

The three main structures involved are
* `is_limit c`, for `c : cone F`, `F : J ⥤ C`, expressing that `c` is a limit cone,
* `limit_cone F`, which consists of a choice of cone for `F` and the fact it is a limit cone, and
* `has_limit F`, asserting the mere existence of some limit cone for `F`.

`has_limit` is a propositional typeclass
(it's important that it is a proposition merely asserting the existence of a limit,
as otherwise we would have non-defeq problems from incompatible instances).


Typically there are two different ways one can use the limits library:
1. working with particular cones, and terms of type `is_limit`
2. working solely with `has_limit`.

While `has_limit` only asserts the existence of a limit cone,
we happily use the axiom of choice in mathlib,
so there are convenience functions all depending on `has_limit F`:
* `limit F : C`, producing some limit object (of course all such are isomorphic)
* `limit.π F j : limit F ⟶ F.obj j`, the morphisms out of the limit,
* `limit.lift F c : c.X ⟶ limit F`, the universal morphism from any other `c : cone F`, etc.

Key to using the `has_limit` interface is that there is an `@[ext]` lemma stating that
to check `f = g`, for `f g : Z ⟶ limit F`, it suffices to check `f ≫ limit.π F j = g ≫ limit.π F j`
for every `j`.
This, combined with `@[simp]` lemmas, makes it possible to prove many easy facts about limits using
automation (e.g. `tidy`).

There are abbreviations `has_limits_of_shape J C` and `has_limits C`
asserting the existence of classes of limits.
Later more are introduced, for finite limits, special shapes of limits, etc.

Ideally, many results about limits should be stated first in terms of `is_limit`,
and then a result in terms of `has_limit` derived from this.
At this point, however, this is far from uniformly achieved in mathlib ---
often statements are only written in terms of `has_limit`.

## Implementation
At present we simply say everything twice, in order to handle both limits and colimits.
It would be highly desirable to have some automation support,
e.g. a `@[dualize]` attribute that behaves similarly to `@[to_additive]`.

## References
* [Stacks: Limits and colimits](https://stacks.math.columbia.edu/tag/002D)

-/

noncomputable theory

open category_theory category_theory.category category_theory.functor opposite

namespace category_theory.limits

universes v u u' u'' w -- declare the `v`'s first; see `category_theory.category` for an explanation

variables {J K : Type v} [small_category J] [small_category K]
variables {C : Type u} [category.{v} C]

variables {F : J ⥤ C}

/--
A cone `t` on `F` is a limit cone if each cone on `F` admits a unique
cone morphism to `t`.

See https://stacks.math.columbia.edu/tag/002E.
  -/
@[nolint has_inhabited_instance]
structure is_limit (t : cone F) :=
(lift  : Π (s : cone F), s.X ⟶ t.X)
(fac'  : ∀ (s : cone F) (j : J), lift s ≫ t.π.app j = s.π.app j . obviously)
(uniq' : ∀ (s : cone F) (m : s.X ⟶ t.X) (w : ∀ j : J, m ≫ t.π.app j = s.π.app j),
  m = lift s . obviously)

restate_axiom is_limit.fac'
attribute [simp, reassoc] is_limit.fac
restate_axiom is_limit.uniq'

namespace is_limit

instance subsingleton {t : cone F} : subsingleton (is_limit t) :=
⟨by intros P Q; cases P; cases Q; congr; ext; solve_by_elim⟩

/-- Given a natural transformation `α : F ⟶ G`, we give a morphism from the cone point
of any cone over `F` to the cone point of a limit cone over `G`. -/
def map {F G : J ⥤ C} (s : cone F) {t : cone G} (P : is_limit t)
  (α : F ⟶ G) : s.X ⟶ t.X :=
P.lift ((cones.postcompose α).obj s)

@[simp, reassoc] lemma map_π {F G : J ⥤ C} (c : cone F) {d : cone G} (hd : is_limit d)
  (α : F ⟶ G) (j : J) : hd.map c α ≫ d.π.app j = c.π.app j ≫ α.app j :=
fac _ _ _

/- Repackaging the definition in terms of cone morphisms. -/

/-- The universal morphism from any other cone to a limit cone. -/
@[simps]
def lift_cone_morphism {t : cone F} (h : is_limit t) (s : cone F) : s ⟶ t :=
{ hom := h.lift s }

lemma uniq_cone_morphism {s t : cone F} (h : is_limit t) {f f' : s ⟶ t} :
  f = f' :=
have ∀ {g : s ⟶ t}, g = h.lift_cone_morphism s, by intro g; ext; exact h.uniq _ _ g.w,
this.trans this.symm

/--
Alternative constructor for `is_limit`,
providing a morphism of cones rather than a morphism between the cone points
and separately the factorisation condition.
-/
@[simps]
def mk_cone_morphism {t : cone F}
  (lift : Π (s : cone F), s ⟶ t)
  (uniq' : ∀ (s : cone F) (m : s ⟶ t), m = lift s) : is_limit t :=
{ lift := λ s, (lift s).hom,
  uniq' := λ s m w,
    have cone_morphism.mk m w = lift s, by apply uniq',
    congr_arg cone_morphism.hom this }

/-- Limit cones on `F` are unique up to isomorphism. -/
@[simps]
def unique_up_to_iso {s t : cone F} (P : is_limit s) (Q : is_limit t) : s ≅ t :=
{ hom := Q.lift_cone_morphism s,
  inv := P.lift_cone_morphism t,
  hom_inv_id' := P.uniq_cone_morphism,
  inv_hom_id' := Q.uniq_cone_morphism }

/-- Any cone morphism between limit cones is an isomorphism. -/
def hom_is_iso {s t : cone F} (P : is_limit s) (Q : is_limit t) (f : s ⟶ t) : is_iso f :=
{ inv := P.lift_cone_morphism t,
  hom_inv_id' := P.uniq_cone_morphism,
  inv_hom_id' := Q.uniq_cone_morphism, }

/-- Limits of `F` are unique up to isomorphism. -/
def cone_point_unique_up_to_iso {s t : cone F} (P : is_limit s) (Q : is_limit t) : s.X ≅ t.X :=
(cones.forget F).map_iso (unique_up_to_iso P Q)

@[simp, reassoc] lemma cone_point_unique_up_to_iso_hom_comp {s t : cone F} (P : is_limit s)
  (Q : is_limit t) (j : J) : (cone_point_unique_up_to_iso P Q).hom ≫ t.π.app j = s.π.app j :=
(unique_up_to_iso P Q).hom.w _

@[simp, reassoc] lemma cone_point_unique_up_to_iso_inv_comp {s t : cone F} (P : is_limit s)
  (Q : is_limit t) (j : J) : (cone_point_unique_up_to_iso P Q).inv ≫ s.π.app j = t.π.app j :=
(unique_up_to_iso P Q).inv.w _

@[simp, reassoc] lemma lift_comp_cone_point_unique_up_to_iso_hom {r s t : cone F}
  (P : is_limit s) (Q : is_limit t) :
  P.lift r ≫ (cone_point_unique_up_to_iso P Q).hom = Q.lift r :=
Q.uniq _ _ (by simp)

@[simp, reassoc] lemma lift_comp_cone_point_unique_up_to_iso_inv {r s t : cone F}
  (P : is_limit s) (Q : is_limit t) :
  Q.lift r ≫ (cone_point_unique_up_to_iso P Q).inv = P.lift r :=
P.uniq _ _ (by simp)

/-- Transport evidence that a cone is a limit cone across an isomorphism of cones. -/
def of_iso_limit {r t : cone F} (P : is_limit r) (i : r ≅ t) : is_limit t :=
is_limit.mk_cone_morphism
  (λ s, P.lift_cone_morphism s ≫ i.hom)
  (λ s m, by rw ←i.comp_inv_eq; apply P.uniq_cone_morphism)

@[simp] lemma of_iso_limit_lift {r t : cone F} (P : is_limit r) (i : r ≅ t) (s) :
  (P.of_iso_limit i).lift s = P.lift s ≫ i.hom.hom :=
rfl

/-- Isomorphism of cones preserves whether or not they are limiting cones. -/
def equiv_iso_limit {r t : cone F} (i : r ≅ t) : is_limit r ≃ is_limit t :=
{ to_fun := λ h, h.of_iso_limit i,
  inv_fun := λ h, h.of_iso_limit i.symm,
  left_inv := by tidy,
  right_inv := by tidy }

@[simp] lemma equiv_iso_limit_apply {r t : cone F} (i : r ≅ t) (P : is_limit r) :
  equiv_iso_limit i P = P.of_iso_limit i := rfl

@[simp] lemma equiv_iso_limit_symm_apply {r t : cone F} (i : r ≅ t) (P : is_limit t) :
  (equiv_iso_limit i).symm P = P.of_iso_limit i.symm := rfl

/--
If the canonical morphism from a cone point to a limiting cone point is an iso, then the
first cone was limiting also.
-/
def of_point_iso {r t : cone F} (P : is_limit r) [i : is_iso (P.lift t)] : is_limit t :=
of_iso_limit P
begin
  haveI : is_iso (P.lift_cone_morphism t).hom := i,
  haveI : is_iso (P.lift_cone_morphism t) := cones.cone_iso_of_hom_iso _,
  symmetry,
  apply as_iso (P.lift_cone_morphism t),
end

variables {t : cone F}

lemma hom_lift (h : is_limit t) {W : C} (m : W ⟶ t.X) :
  m = h.lift { X := W, π := { app := λ b, m ≫ t.π.app b } } :=
h.uniq { X := W, π := { app := λ b, m ≫ t.π.app b } } m (λ b, rfl)

/-- Two morphisms into a limit are equal if their compositions with
  each cone morphism are equal. -/
lemma hom_ext (h : is_limit t) {W : C} {f f' : W ⟶ t.X}
  (w : ∀ j, f ≫ t.π.app j = f' ≫ t.π.app j) : f = f' :=
by rw [h.hom_lift f, h.hom_lift f']; congr; exact funext w

/--
Given a right adjoint functor between categories of cones,
the image of a limit cone is a limit cone.
-/
def of_right_adjoint {D : Type u'} [category.{v} D] {G : K ⥤ D}
  (h : cone G ⥤ cone F) [is_right_adjoint h] {c : cone G} (t : is_limit c) :
  is_limit (h.obj c) :=
mk_cone_morphism
  (λ s, (adjunction.of_right_adjoint h).hom_equiv s c (t.lift_cone_morphism _))
  (λ s m, (adjunction.eq_hom_equiv_apply _ _ _).2 t.uniq_cone_morphism)

/--
Given two functors which have equivalent categories of cones, we can transport a limiting cone across
the equivalence.
-/
def of_cone_equiv {D : Type u'} [category.{v} D] {G : K ⥤ D}
  (h : cone G ≌ cone F) {c : cone G} :
  is_limit (h.functor.obj c) ≃ is_limit c :=
{ to_fun := λ P, of_iso_limit (of_right_adjoint h.inverse P) (h.unit_iso.symm.app c),
  inv_fun := of_right_adjoint h.functor,
  left_inv := by tidy,
  right_inv := by tidy, }

@[simp] lemma of_cone_equiv_apply_desc {D : Type u'} [category.{v} D] {G : K ⥤ D}
  (h : cone G ≌ cone F) {c : cone G} (P : is_limit (h.functor.obj c)) (s) :
  (of_cone_equiv h P).lift s =
    ((h.unit_iso.hom.app s).hom ≫
      (h.functor.inv.map (P.lift_cone_morphism (h.functor.obj s))).hom) ≫
      (h.unit_iso.inv.app c).hom :=
rfl

@[simp] lemma of_cone_equiv_symm_apply_desc {D : Type u'} [category.{v} D] {G : K ⥤ D}
  (h : cone G ≌ cone F) {c : cone G} (P : is_limit c) (s) :
  ((of_cone_equiv h).symm P).lift s =
    (h.counit_iso.inv.app s).hom ≫ (h.functor.map (P.lift_cone_morphism (h.inverse.obj s))).hom :=
rfl

/--
A cone postcomposed with a natural isomorphism is a limit cone if and only if the original cone is.
-/
def postcompose_hom_equiv {F G : J ⥤ C} (α : F ≅ G) (c : cone F) :
  is_limit ((cones.postcompose α.hom).obj c) ≃ is_limit c :=
of_cone_equiv (cones.postcompose_equivalence α)

/--
A cone postcomposed with the inverse of a natural isomorphism is a limit cone if and only if
the original cone is.
-/
def postcompose_inv_equiv {F G : J ⥤ C} (α : F ≅ G) (c : cone G) :
  is_limit ((cones.postcompose α.inv).obj c) ≃ is_limit c :=
postcompose_hom_equiv α.symm c

/--
The cone points of two limit cones for naturally isomorphic functors
are themselves isomorphic.
-/
@[simps]
def cone_points_iso_of_nat_iso {F G : J ⥤ C} {s : cone F} {t : cone G}
  (P : is_limit s) (Q : is_limit t) (w : F ≅ G) : s.X ≅ t.X :=
{ hom := Q.map s w.hom,
  inv := P.map t w.inv,
  hom_inv_id' := P.hom_ext (by tidy),
  inv_hom_id' := Q.hom_ext (by tidy), }

<<<<<<< HEAD
=======
@[reassoc]
>>>>>>> c3d08357
lemma cone_points_iso_of_nat_iso_hom_comp {F G : J ⥤ C} {s : cone F} {t : cone G}
  (P : is_limit s) (Q : is_limit t) (w : F ≅ G) (j : J) :
  (cone_points_iso_of_nat_iso P Q w).hom ≫ t.π.app j = s.π.app j ≫ w.hom.app j :=
by simp

<<<<<<< HEAD
=======
@[reassoc]
>>>>>>> c3d08357
lemma cone_points_iso_of_nat_iso_inv_comp {F G : J ⥤ C} {s : cone F} {t : cone G}
  (P : is_limit s) (Q : is_limit t) (w : F ≅ G) (j : J) :
  (cone_points_iso_of_nat_iso P Q w).inv ≫ s.π.app j = t.π.app j ≫ w.inv.app j :=
by simp

<<<<<<< HEAD
=======
@[reassoc]
>>>>>>> c3d08357
lemma lift_comp_cone_points_iso_of_nat_iso_hom {F G : J ⥤ C} {r s : cone F} {t : cone G}
  (P : is_limit s) (Q : is_limit t) (w : F ≅ G) :
  P.lift r ≫ (cone_points_iso_of_nat_iso P Q w).hom = Q.map r w.hom :=
Q.hom_ext (by simp)

section equivalence
open category_theory.equivalence

/--
If `s : cone F` is a limit cone, so is `s` whiskered by an equivalence `e`.
-/
def whisker_equivalence {s : cone F} (P : is_limit s) (e : K ≌ J) :
  is_limit (s.whisker e.functor) :=
of_right_adjoint (cones.whiskering_equivalence e).functor P

/--
We can prove two cone points `(s : cone F).X` and `(t.cone F).X` are isomorphic if
* both cones are limit cones
* their indexing categories are equivalent via some `e : J ≌ K`,
* the triangle of functors commutes up to a natural isomorphism: `e.functor ⋙ G ≅ F`.

This is the most general form of uniqueness of cone points,
allowing relabelling of both the indexing category (up to equivalence)
and the functor (up to natural isomorphism).
-/
@[simps]
def cone_points_iso_of_equivalence {F : J ⥤ C} {s : cone F} {G : K ⥤ C} {t : cone G}
  (P : is_limit s) (Q : is_limit t) (e : J ≌ K) (w : e.functor ⋙ G ≅ F) : s.X ≅ t.X :=
let w' : e.inverse ⋙ F ≅ G := (iso_whisker_left e.inverse w).symm ≪≫ inv_fun_id_assoc e G in
{ hom := Q.lift ((cones.equivalence_of_reindexing e.symm w').functor.obj s),
  inv := P.lift ((cones.equivalence_of_reindexing e w).functor.obj t),
  hom_inv_id' :=
  begin
    apply hom_ext P, intros j,
    dsimp,
    simp only [limits.cone.whisker_π, limits.cones.postcompose_obj_π, fac, whisker_left_app,
      assoc, id_comp, inv_fun_id_assoc_hom_app, fac_assoc, nat_trans.comp_app],
    rw [counit_app_functor, ←functor.comp_map, w.hom.naturality],
    simp,
  end,
  inv_hom_id' := by { apply hom_ext Q, tidy, }, }

end equivalence

/-- The universal property of a limit cone: a map `W ⟶ X` is the same as
  a cone on `F` with vertex `W`. -/
def hom_iso (h : is_limit t) (W : C) : (W ⟶ t.X) ≅ ((const J).obj W ⟶ F) :=
{ hom := λ f, (t.extend f).π,
  inv := λ π, h.lift { X := W, π := π },
  hom_inv_id' := by ext f; apply h.hom_ext; intro j; simp; dsimp; refl }

@[simp] lemma hom_iso_hom (h : is_limit t) {W : C} (f : W ⟶ t.X) :
  (is_limit.hom_iso h W).hom f = (t.extend f).π := rfl

/-- The limit of `F` represents the functor taking `W` to
  the set of cones on `F` with vertex `W`. -/
def nat_iso (h : is_limit t) : yoneda.obj t.X ≅ F.cones :=
nat_iso.of_components (λ W, is_limit.hom_iso h (unop W)) (by tidy).

/--
Another, more explicit, formulation of the universal property of a limit cone.
See also `hom_iso`.
-/
def hom_iso' (h : is_limit t) (W : C) :
  ((W ⟶ t.X) : Type v) ≅ { p : Π j, W ⟶ F.obj j // ∀ {j j'} (f : j ⟶ j'), p j ≫ F.map f = p j' } :=
h.hom_iso W ≪≫
{ hom := λ π,
  ⟨λ j, π.app j, λ j j' f,
   by convert ←(π.naturality f).symm; apply id_comp⟩,
  inv := λ p,
  { app := λ j, p.1 j,
    naturality' := λ j j' f, begin dsimp, rw [id_comp], exact (p.2 f).symm end } }

/-- If G : C → D is a faithful functor which sends t to a limit cone,
  then it suffices to check that the induced maps for the image of t
  can be lifted to maps of C. -/
def of_faithful {t : cone F} {D : Type u'} [category.{v} D] (G : C ⥤ D) [faithful G]
  (ht : is_limit (G.map_cone t)) (lift : Π (s : cone F), s.X ⟶ t.X)
  (h : ∀ s, G.map (lift s) = ht.lift (G.map_cone s)) : is_limit t :=
{ lift := lift,
  fac' := λ s j, by apply G.map_injective; rw [G.map_comp, h]; apply ht.fac,
  uniq' := λ s m w, begin
    apply G.map_injective, rw h,
    refine ht.uniq (G.map_cone s) _ (λ j, _),
    convert ←congr_arg (λ f, G.map f) (w j),
    apply G.map_comp
  end }

/--
If `F` and `G` are naturally isomorphic, then `F.map_cone c` being a limit implies
`G.map_cone c` is also a limit.
-/
def map_cone_equiv {D : Type u'} [category.{v} D] {K : J ⥤ C} {F G : C ⥤ D} (h : F ≅ G) {c : cone K}
  (t : is_limit (F.map_cone c)) : is_limit (G.map_cone c) :=
{ lift := λ s, t.map s (iso_whisker_left K h).inv ≫ h.hom.app c.X,
  fac' := λ s j,
  begin
    erw [assoc, ← h.hom.naturality (c.π.app j), t.map_π_assoc s (iso_whisker_left K h).inv j],
    dsimp,
    simp,
  end,
  uniq' := λ s m J,
  begin
    rw ← cancel_mono (h.inv.app c.X),
    apply t.hom_ext,
    intro j,
    rw [assoc, assoc, assoc, h.hom_inv_id_app_assoc],
    erw [← h.inv.naturality (c.π.app j), reassoc_of (J j)],
    apply (t.map_π s (iso_whisker_left K h).inv j).symm,
  end }

/--
A cone is a limit cone exactly if
there is a unique cone morphism from any other cone.
-/
def iso_unique_cone_morphism {t : cone F} :
  is_limit t ≅ Π s, unique (s ⟶ t) :=
{ hom := λ h s,
  { default := h.lift_cone_morphism s,
    uniq := λ _, h.uniq_cone_morphism },
  inv := λ h,
  { lift := λ s, (h s).default.hom,
    uniq' := λ s f w, congr_arg cone_morphism.hom ((h s).uniq ⟨f, w⟩) } }

namespace of_nat_iso
variables {X : C} (h : yoneda.obj X ≅ F.cones)

/-- If `F.cones` is represented by `X`, each morphism `f : Y ⟶ X` gives a cone with cone point `Y`. -/
def cone_of_hom {Y : C} (f : Y ⟶ X) : cone F :=
{ X := Y, π := h.hom.app (op Y) f }

/-- If `F.cones` is represented by `X`, each cone `s` gives a morphism `s.X ⟶ X`. -/
def hom_of_cone (s : cone F) : s.X ⟶ X := h.inv.app (op s.X) s.π

@[simp] lemma cone_of_hom_of_cone (s : cone F) : cone_of_hom h (hom_of_cone h s) = s :=
begin
  dsimp [cone_of_hom, hom_of_cone], cases s, congr, dsimp,
  exact congr_fun (congr_fun (congr_arg nat_trans.app h.inv_hom_id) (op s_X)) s_π,
end

@[simp] lemma hom_of_cone_of_hom {Y : C} (f : Y ⟶ X) : hom_of_cone h (cone_of_hom h f) = f :=
congr_fun (congr_fun (congr_arg nat_trans.app h.hom_inv_id) (op Y)) f

/-- If `F.cones` is represented by `X`, the cone corresponding to the identity morphism on `X`
will be a limit cone. -/
def limit_cone : cone F :=
cone_of_hom h (𝟙 X)

/-- If `F.cones` is represented by `X`, the cone corresponding to a morphism `f : Y ⟶ X` is
the limit cone extended by `f`. -/
lemma cone_of_hom_fac {Y : C} (f : Y ⟶ X) :
cone_of_hom h f = (limit_cone h).extend f :=
begin
  dsimp [cone_of_hom, limit_cone, cone.extend],
  congr' with j,
  have t := congr_fun (h.hom.naturality f.op) (𝟙 X),
  dsimp at t,
  simp only [comp_id] at t,
  rw congr_fun (congr_arg nat_trans.app t) j,
  refl,
end

/-- If `F.cones` is represented by `X`, any cone is the extension of the limit cone by the
corresponding morphism. -/
lemma cone_fac (s : cone F) : (limit_cone h).extend (hom_of_cone h s) = s :=
begin
  rw ←cone_of_hom_of_cone h s,
  conv_lhs { simp only [hom_of_cone_of_hom] },
  apply (cone_of_hom_fac _ _).symm,
end

end of_nat_iso

section
open of_nat_iso

/--
If `F.cones` is representable, then the cone corresponding to the identity morphism on
the representing object is a limit cone.
-/
def of_nat_iso {X : C} (h : yoneda.obj X ≅ F.cones) :
  is_limit (limit_cone h) :=
{ lift := λ s, hom_of_cone h s,
  fac' := λ s j,
  begin
    have h := cone_fac h s,
    cases s,
    injection h with h₁ h₂,
    simp only [heq_iff_eq] at h₂,
    conv_rhs { rw ← h₂ }, refl,
  end,
  uniq' := λ s m w,
  begin
    rw ←hom_of_cone_of_hom h m,
    congr,
    rw cone_of_hom_fac,
    dsimp, cases s, congr' with j, exact w j,
  end }
end

end is_limit

/--
A cocone `t` on `F` is a colimit cocone if each cocone on `F` admits a unique
cocone morphism from `t`.

See https://stacks.math.columbia.edu/tag/002F.
-/
@[nolint has_inhabited_instance]
structure is_colimit (t : cocone F) :=
(desc  : Π (s : cocone F), t.X ⟶ s.X)
(fac'  : ∀ (s : cocone F) (j : J), t.ι.app j ≫ desc s = s.ι.app j . obviously)
(uniq' : ∀ (s : cocone F) (m : t.X ⟶ s.X) (w : ∀ j : J, t.ι.app j ≫ m = s.ι.app j),
  m = desc s . obviously)

restate_axiom is_colimit.fac'
attribute [simp,reassoc] is_colimit.fac
restate_axiom is_colimit.uniq'

namespace is_colimit

instance subsingleton {t : cocone F} : subsingleton (is_colimit t) :=
⟨by intros P Q; cases P; cases Q; congr; ext; solve_by_elim⟩

/-- Given a natural transformation `α : F ⟶ G`, we give a morphism from the cocone point
of a colimit cocone over `F` to the cocone point of any cocone over `G`. -/
def map {F G : J ⥤ C} {s : cocone F} (P : is_colimit s) (t : cocone G)
  (α : F ⟶ G) : s.X ⟶ t.X :=
P.desc ((cocones.precompose α).obj t)

@[simp, reassoc]
lemma ι_map {F G : J ⥤ C} {c : cocone F} (hc : is_colimit c) (d : cocone G) (α : F ⟶ G)
  (j : J) : c.ι.app j ≫ is_colimit.map hc d α = α.app j ≫ d.ι.app j :=
fac _ _ _

/- Repackaging the definition in terms of cocone morphisms. -/

/-- The universal morphism from a colimit cocone to any other cocone. -/
@[simps]
def desc_cocone_morphism {t : cocone F} (h : is_colimit t) (s : cocone F) : t ⟶ s :=
{ hom := h.desc s }

lemma uniq_cocone_morphism {s t : cocone F} (h : is_colimit t) {f f' : t ⟶ s} :
  f = f' :=
have ∀ {g : t ⟶ s}, g = h.desc_cocone_morphism s, by intro g; ext; exact h.uniq _ _ g.w,
this.trans this.symm

/--
Alternative constructor for `is_colimit`,
providing a morphism of cocones rather than a morphism between the cocone points
and separately the factorisation condition.
-/
@[simps]
def mk_cocone_morphism {t : cocone F}
  (desc : Π (s : cocone F), t ⟶ s)
  (uniq' : ∀ (s : cocone F) (m : t ⟶ s), m = desc s) : is_colimit t :=
{ desc := λ s, (desc s).hom,
  uniq' := λ s m w,
    have cocone_morphism.mk m w = desc s, by apply uniq',
    congr_arg cocone_morphism.hom this }

/-- Colimit cocones on `F` are unique up to isomorphism. -/
@[simps]
def unique_up_to_iso {s t : cocone F} (P : is_colimit s) (Q : is_colimit t) : s ≅ t :=
{ hom := P.desc_cocone_morphism t,
  inv := Q.desc_cocone_morphism s,
  hom_inv_id' := P.uniq_cocone_morphism,
  inv_hom_id' := Q.uniq_cocone_morphism }

/-- Any cocone morphism between colimit cocones is an isomorphism. -/
def hom_is_iso {s t : cocone F} (P : is_colimit s) (Q : is_colimit t) (f : s ⟶ t) : is_iso f :=
{ inv := Q.desc_cocone_morphism s,
  hom_inv_id' := P.uniq_cocone_morphism,
  inv_hom_id' := Q.uniq_cocone_morphism, }

/-- Colimits of `F` are unique up to isomorphism. -/
def cocone_point_unique_up_to_iso {s t : cocone F} (P : is_colimit s) (Q : is_colimit t) : s.X ≅ t.X :=
(cocones.forget F).map_iso (unique_up_to_iso P Q)

@[simp, reassoc] lemma comp_cocone_point_unique_up_to_iso_hom {s t : cocone F} (P : is_colimit s)
  (Q : is_colimit t) (j : J) : s.ι.app j ≫ (cocone_point_unique_up_to_iso P Q).hom = t.ι.app j :=
(unique_up_to_iso P Q).hom.w _

@[simp, reassoc] lemma comp_cocone_point_unique_up_to_iso_inv {s t : cocone F} (P : is_colimit s)
  (Q : is_colimit t) (j : J) : t.ι.app j ≫ (cocone_point_unique_up_to_iso P Q).inv = s.ι.app j :=
(unique_up_to_iso P Q).inv.w _

@[simp, reassoc] lemma cocone_point_unique_up_to_iso_hom_desc {r s t : cocone F} (P : is_colimit s)
  (Q : is_colimit t) : (cocone_point_unique_up_to_iso P Q).hom ≫ Q.desc r = P.desc r :=
P.uniq _ _ (by simp)

@[simp, reassoc] lemma cocone_point_unique_up_to_iso_inv_desc {r s t : cocone F} (P : is_colimit s)
  (Q : is_colimit t) : (cocone_point_unique_up_to_iso P Q).inv ≫ P.desc r = Q.desc r :=
Q.uniq _ _ (by simp)

/-- Transport evidence that a cocone is a colimit cocone across an isomorphism of cocones. -/
def of_iso_colimit {r t : cocone F} (P : is_colimit r) (i : r ≅ t) : is_colimit t :=
is_colimit.mk_cocone_morphism
  (λ s, i.inv ≫ P.desc_cocone_morphism s)
  (λ s m, by rw i.eq_inv_comp; apply P.uniq_cocone_morphism)

@[simp] lemma of_iso_colimit_desc {r t : cocone F} (P : is_colimit r) (i : r ≅ t) (s) :
  (P.of_iso_colimit i).desc s = i.inv.hom ≫ P.desc s :=
rfl

/-- Isomorphism of cocones preserves whether or not they are colimiting cocones. -/
def equiv_iso_colimit {r t : cocone F} (i : r ≅ t) : is_colimit r ≃ is_colimit t :=
{ to_fun := λ h, h.of_iso_colimit i,
  inv_fun := λ h, h.of_iso_colimit i.symm,
  left_inv := by tidy,
  right_inv := by tidy }

@[simp] lemma equiv_iso_colimit_apply {r t : cocone F} (i : r ≅ t) (P : is_colimit r) :
  equiv_iso_colimit i P = P.of_iso_colimit i := rfl

@[simp] lemma equiv_iso_colimit_symm_apply {r t : cocone F} (i : r ≅ t) (P : is_colimit t) :
  (equiv_iso_colimit i).symm P = P.of_iso_colimit i.symm := rfl

/--
If the canonical morphism to a cocone point from a colimiting cocone point is an iso, then the
first cocone was colimiting also.
-/
def of_point_iso {r t : cocone F} (P : is_colimit r) [i : is_iso (P.desc t)] : is_colimit t :=
of_iso_colimit P
begin
  haveI : is_iso (P.desc_cocone_morphism t).hom := i,
  haveI : is_iso (P.desc_cocone_morphism t) := cocones.cocone_iso_of_hom_iso _,
  apply as_iso (P.desc_cocone_morphism t),
end

variables {t : cocone F}

lemma hom_desc (h : is_colimit t) {W : C} (m : t.X ⟶ W) :
  m = h.desc { X := W, ι := { app := λ b, t.ι.app b ≫ m,
    naturality' := by intros; erw [←assoc, t.ι.naturality, comp_id, comp_id] } } :=
h.uniq { X := W, ι := { app := λ b, t.ι.app b ≫ m, naturality' := _ } } m (λ b, rfl)

/-- Two morphisms out of a colimit are equal if their compositions with
  each cocone morphism are equal. -/
lemma hom_ext (h : is_colimit t) {W : C} {f f' : t.X ⟶ W}
  (w : ∀ j, t.ι.app j ≫ f = t.ι.app j ≫ f') : f = f' :=
by rw [h.hom_desc f, h.hom_desc f']; congr; exact funext w

/--
Given a left adjoint functor between categories of cocones,
the image of a colimit cocone is a colimit cocone.
-/
def of_left_adjoint {D : Type u'} [category.{v} D] {G : K ⥤ D}
  (h : cocone G ⥤ cocone F) [is_left_adjoint h] {c : cocone G} (t : is_colimit c) :
  is_colimit (h.obj c) :=
mk_cocone_morphism
  (λ s, ((adjunction.of_left_adjoint h).hom_equiv c s).symm (t.desc_cocone_morphism _))
  (λ s m, (adjunction.hom_equiv_apply_eq _ _ _).1 t.uniq_cocone_morphism)

/--
Given two functors which have equivalent categories of cocones,
we can transport a colimiting cocone across the equivalence.
-/
def of_cocone_equiv {D : Type u'} [category.{v} D] {G : K ⥤ D}
  (h : cocone G ≌ cocone F) {c : cocone G} :
  is_colimit (h.functor.obj c) ≃ is_colimit c :=
{ to_fun := λ P, of_iso_colimit (of_left_adjoint h.inverse P) (h.unit_iso.symm.app c),
  inv_fun := of_left_adjoint h.functor,
  left_inv := by tidy,
  right_inv := by tidy, }

@[simp] lemma of_cocone_equiv_apply_desc {D : Type u'} [category.{v} D] {G : K ⥤ D}
  (h : cocone G ≌ cocone F) {c : cocone G} (P : is_colimit (h.functor.obj c)) (s) :
  (of_cocone_equiv h P).desc s =
    (h.unit.app c).hom ≫
    (h.inverse.map (P.desc_cocone_morphism (h.functor.obj s))).hom ≫
    (h.unit_inv.app s).hom :=
rfl

@[simp] lemma of_cocone_equiv_symm_apply_desc {D : Type u'} [category.{v} D] {G : K ⥤ D}
  (h : cocone G ≌ cocone F) {c : cocone G} (P : is_colimit c) (s) :
  ((of_cocone_equiv h).symm P).desc s =
    (h.functor.map (P.desc_cocone_morphism (h.inverse.obj s))).hom ≫ (h.counit.app s).hom :=
rfl

/--
A cocone precomposed with a natural isomorphism is a colimit cocone
if and only if the original cocone is.
-/
def precompose_hom_equiv {F G : J ⥤ C} (α : F ≅ G) (c : cocone G) :
  is_colimit ((cocones.precompose α.hom).obj c) ≃ is_colimit c :=
of_cocone_equiv (cocones.precompose_equivalence α)

/--
A cocone precomposed with the inverse of a natural isomorphism is a colimit cocone
if and only if the original cocone is.
-/
def precompose_inv_equiv {F G : J ⥤ C} (α : F ≅ G) (c : cocone F) :
  is_colimit ((cocones.precompose α.inv).obj c) ≃ is_colimit c :=
precompose_hom_equiv α.symm c

/--
The cocone points of two colimit cocones for naturally isomorphic functors
are themselves isomorphic.
-/
@[simps]
def cocone_points_iso_of_nat_iso {F G : J ⥤ C} {s : cocone F} {t : cocone G}
  (P : is_colimit s) (Q : is_colimit t) (w : F ≅ G) : s.X ≅ t.X :=
{ hom := P.map t w.hom,
  inv := Q.map s w.inv,
  hom_inv_id' := P.hom_ext (by tidy),
  inv_hom_id' := Q.hom_ext (by tidy) }

<<<<<<< HEAD
=======
@[reassoc]
>>>>>>> c3d08357
lemma comp_cocone_points_iso_of_nat_iso_hom {F G : J ⥤ C} {s : cocone F} {t : cocone G}
  (P : is_colimit s) (Q : is_colimit t) (w : F ≅ G) (j : J) :
  s.ι.app j ≫ (cocone_points_iso_of_nat_iso P Q w).hom = w.hom.app j ≫ t.ι.app j :=
by simp

<<<<<<< HEAD
=======
@[reassoc]
>>>>>>> c3d08357
lemma comp_cocone_points_iso_of_nat_iso_inv {F G : J ⥤ C} {s : cocone F} {t : cocone G}
  (P : is_colimit s) (Q : is_colimit t) (w : F ≅ G) (j : J) :
  t.ι.app j ≫ (cocone_points_iso_of_nat_iso P Q w).inv = w.inv.app j ≫ s.ι.app j :=
by simp

<<<<<<< HEAD
=======
@[reassoc]
>>>>>>> c3d08357
lemma cocone_points_iso_of_nat_iso_hom_desc {F G : J ⥤ C} {s : cocone F} {r t : cocone G}
  (P : is_colimit s) (Q : is_colimit t) (w : F ≅ G) :
  (cocone_points_iso_of_nat_iso P Q w).hom ≫ Q.desc r = P.map _ w.hom :=
P.hom_ext (by simp)

section equivalence
open category_theory.equivalence

/--
If `s : cone F` is a limit cone, so is `s` whiskered by an equivalence `e`.
-/
def whisker_equivalence {s : cocone F} (P : is_colimit s) (e : K ≌ J) :
  is_colimit (s.whisker e.functor) :=
of_left_adjoint (cocones.whiskering_equivalence e).functor P

/--
We can prove two cocone points `(s : cocone F).X` and `(t.cocone F).X` are isomorphic if
* both cocones are colimit ccoones
* their indexing categories are equivalent via some `e : J ≌ K`,
* the triangle of functors commutes up to a natural isomorphism: `e.functor ⋙ G ≅ F`.

This is the most general form of uniqueness of cocone points,
allowing relabelling of both the indexing category (up to equivalence)
and the functor (up to natural isomorphism).
-/
@[simps]
def cocone_points_iso_of_equivalence {F : J ⥤ C} {s : cocone F} {G : K ⥤ C} {t : cocone G}
  (P : is_colimit s) (Q : is_colimit t) (e : J ≌ K) (w : e.functor ⋙ G ≅ F) : s.X ≅ t.X :=
let w' : e.inverse ⋙ F ≅ G := (iso_whisker_left e.inverse w).symm ≪≫ inv_fun_id_assoc e G in
{ hom := P.desc ((cocones.equivalence_of_reindexing e w).functor.obj t),
  inv := Q.desc ((cocones.equivalence_of_reindexing e.symm w').functor.obj s),
  hom_inv_id' :=
  begin
    apply hom_ext P, intros j,
    dsimp,
    simp only [limits.cocone.whisker_ι, fac, inv_fun_id_assoc_inv_app, whisker_left_app, assoc,
      comp_id, limits.cocones.precompose_obj_ι, fac_assoc, nat_trans.comp_app],
    rw [counit_inv_app_functor, ←functor.comp_map, ←w.inv.naturality_assoc],
    dsimp,
    simp,
  end,
  inv_hom_id' := by { apply hom_ext Q, tidy, }, }

end equivalence

/-- The universal property of a colimit cocone: a map `X ⟶ W` is the same as
  a cocone on `F` with vertex `W`. -/
def hom_iso (h : is_colimit t) (W : C) : (t.X ⟶ W) ≅ (F ⟶ (const J).obj W) :=
{ hom := λ f, (t.extend f).ι,
  inv := λ ι, h.desc { X := W, ι := ι },
  hom_inv_id' := by ext f; apply h.hom_ext; intro j; simp; dsimp; refl }

@[simp] lemma hom_iso_hom (h : is_colimit t) {W : C} (f : t.X ⟶ W) :
  (is_colimit.hom_iso h W).hom f = (t.extend f).ι := rfl

/-- The colimit of `F` represents the functor taking `W` to
  the set of cocones on `F` with vertex `W`. -/
def nat_iso (h : is_colimit t) : coyoneda.obj (op t.X) ≅ F.cocones :=
nat_iso.of_components (is_colimit.hom_iso h) (by intros; ext; dsimp; rw ←assoc; refl)

/--
Another, more explicit, formulation of the universal property of a colimit cocone.
See also `hom_iso`.
-/
def hom_iso' (h : is_colimit t) (W : C) :
  ((t.X ⟶ W) : Type v) ≅ { p : Π j, F.obj j ⟶ W // ∀ {j j' : J} (f : j ⟶ j'), F.map f ≫ p j' = p j } :=
h.hom_iso W ≪≫
{ hom := λ ι,
  ⟨λ j, ι.app j, λ j j' f,
   by convert ←(ι.naturality f); apply comp_id⟩,
  inv := λ p,
  { app := λ j, p.1 j,
    naturality' := λ j j' f, begin dsimp, rw [comp_id], exact (p.2 f) end } }

/-- If G : C → D is a faithful functor which sends t to a colimit cocone,
  then it suffices to check that the induced maps for the image of t
  can be lifted to maps of C. -/
def of_faithful {t : cocone F} {D : Type u'} [category.{v} D] (G : C ⥤ D) [faithful G]
  (ht : is_colimit (G.map_cocone t)) (desc : Π (s : cocone F), t.X ⟶ s.X)
  (h : ∀ s, G.map (desc s) = ht.desc (G.map_cocone s)) : is_colimit t :=
{ desc := desc,
  fac' := λ s j, by apply G.map_injective; rw [G.map_comp, h]; apply ht.fac,
  uniq' := λ s m w, begin
    apply G.map_injective, rw h,
    refine ht.uniq (G.map_cocone s) _ (λ j, _),
    convert ←congr_arg (λ f, G.map f) (w j),
    apply G.map_comp
  end }

/--
A cocone is a colimit cocone exactly if
there is a unique cocone morphism from any other cocone.
-/
def iso_unique_cocone_morphism {t : cocone F} :
  is_colimit t ≅ Π s, unique (t ⟶ s) :=
{ hom := λ h s,
  { default := h.desc_cocone_morphism s,
    uniq := λ _, h.uniq_cocone_morphism },
  inv := λ h,
  { desc := λ s, (h s).default.hom,
    uniq' := λ s f w, congr_arg cocone_morphism.hom ((h s).uniq ⟨f, w⟩) } }

namespace of_nat_iso
variables {X : C} (h : coyoneda.obj (op X) ≅ F.cocones)

/-- If `F.cocones` is corepresented by `X`, each morphism `f : X ⟶ Y` gives a cocone with cone point `Y`. -/
def cocone_of_hom {Y : C} (f : X ⟶ Y) : cocone F :=
{ X := Y, ι := h.hom.app Y f }

/-- If `F.cocones` is corepresented by `X`, each cocone `s` gives a morphism `X ⟶ s.X`. -/
def hom_of_cocone (s : cocone F) : X ⟶ s.X := h.inv.app s.X s.ι

@[simp] lemma cocone_of_hom_of_cocone (s : cocone F) : cocone_of_hom h (hom_of_cocone h s) = s :=
begin
  dsimp [cocone_of_hom, hom_of_cocone], cases s, congr, dsimp,
  exact congr_fun (congr_fun (congr_arg nat_trans.app h.inv_hom_id) s_X) s_ι,
end

@[simp] lemma hom_of_cocone_of_hom {Y : C} (f : X ⟶ Y) : hom_of_cocone h (cocone_of_hom h f) = f :=
congr_fun (congr_fun (congr_arg nat_trans.app h.hom_inv_id) Y) f

/-- If `F.cocones` is corepresented by `X`, the cocone corresponding to the identity morphism on `X`
will be a colimit cocone. -/
def colimit_cocone : cocone F :=
cocone_of_hom h (𝟙 X)

/-- If `F.cocones` is corepresented by `X`, the cocone corresponding to a morphism `f : Y ⟶ X` is
the colimit cocone extended by `f`. -/
lemma cocone_of_hom_fac {Y : C} (f : X ⟶ Y) :
cocone_of_hom h f = (colimit_cocone h).extend f :=
begin
  dsimp [cocone_of_hom, colimit_cocone, cocone.extend],
  congr' with j,
  have t := congr_fun (h.hom.naturality f) (𝟙 X),
  dsimp at t,
  simp only [id_comp] at t,
  rw congr_fun (congr_arg nat_trans.app t) j,
  refl,
end

/-- If `F.cocones` is corepresented by `X`, any cocone is the extension of the colimit cocone by the
corresponding morphism. -/
lemma cocone_fac (s : cocone F) : (colimit_cocone h).extend (hom_of_cocone h s) = s :=
begin
  rw ←cocone_of_hom_of_cocone h s,
  conv_lhs { simp only [hom_of_cocone_of_hom] },
  apply (cocone_of_hom_fac _ _).symm,
end

end of_nat_iso

section
open of_nat_iso

/--
If `F.cocones` is corepresentable, then the cocone corresponding to the identity morphism on
the representing object is a colimit cocone.
-/
def of_nat_iso {X : C} (h : coyoneda.obj (op X) ≅ F.cocones) :
  is_colimit (colimit_cocone h) :=
{ desc := λ s, hom_of_cocone h s,
  fac' := λ s j,
  begin
    have h := cocone_fac h s,
    cases s,
    injection h with h₁ h₂,
    simp only [heq_iff_eq] at h₂,
    conv_rhs { rw ← h₂ }, refl,
  end,
  uniq' := λ s m w,
  begin
    rw ←hom_of_cocone_of_hom h m,
    congr,
    rw cocone_of_hom_fac,
    dsimp, cases s, congr' with j, exact w j,
  end }
end

end is_colimit

section limit

/-- `limit_cone F` contains a cone over `F` together with the information that it is a limit. -/
@[nolint has_inhabited_instance]
structure limit_cone (F : J ⥤ C) :=
(cone : cone F)
(is_limit : is_limit cone)

/-- `has_limit F` represents the mere existence of a limit for `F`. -/
class has_limit (F : J ⥤ C) : Prop :=
mk' :: (exists_limit : nonempty (limit_cone F))

lemma has_limit.mk {F : J ⥤ C} (d : limit_cone F) : has_limit F :=
⟨nonempty.intro d⟩

/-- Use the axiom of choice to extract explicit `limit_cone F` from `has_limit F`. -/
def get_limit_cone (F : J ⥤ C) [has_limit F] : limit_cone F :=
classical.choice $ has_limit.exists_limit

variables (J C)

/-- `C` has limits of shape `J` if there exists a limit for every functor `F : J ⥤ C`. -/
class has_limits_of_shape : Prop :=
(has_limit : Π F : J ⥤ C, has_limit F)

/-- `C` has all (small) limits if it has limits of every shape. -/
class has_limits : Prop :=
(has_limits_of_shape : Π (J : Type v) [𝒥 : small_category J], has_limits_of_shape J C)

variables {J C}

@[priority 100] -- see Note [lower instance priority]
instance has_limit_of_has_limits_of_shape
  {J : Type v} [small_category J] [H : has_limits_of_shape J C] (F : J ⥤ C) : has_limit F :=
has_limits_of_shape.has_limit F

@[priority 100] -- see Note [lower instance priority]
instance has_limits_of_shape_of_has_limits
  {J : Type v} [small_category J] [H : has_limits C] : has_limits_of_shape J C :=
has_limits.has_limits_of_shape J

/- Interface to the `has_limit` class. -/

/-- An arbitrary choice of limit cone for a functor. -/
def limit.cone (F : J ⥤ C) [has_limit F] : cone F := (get_limit_cone F).cone

/-- An arbitrary choice of limit object of a functor. -/
def limit (F : J ⥤ C) [has_limit F] := (limit.cone F).X

/-- The projection from the limit object to a value of the functor. -/
def limit.π (F : J ⥤ C) [has_limit F] (j : J) : limit F ⟶ F.obj j :=
(limit.cone F).π.app j

@[simp] lemma limit.cone_X {F : J ⥤ C} [has_limit F] :
  (limit.cone F).X = limit F := rfl

@[simp] lemma limit.cone_π {F : J ⥤ C} [has_limit F] (j : J) :
  (limit.cone F).π.app j = limit.π _ j := rfl

@[simp, reassoc] lemma limit.w (F : J ⥤ C) [has_limit F] {j j' : J} (f : j ⟶ j') :
  limit.π F j ≫ F.map f = limit.π F j' := (limit.cone F).w f

/-- Evidence that the arbitrary choice of cone provied by `limit.cone F` is a limit cone. -/
def limit.is_limit (F : J ⥤ C) [has_limit F] : is_limit (limit.cone F) :=
(get_limit_cone F).is_limit

/-- The morphism from the cone point of any other cone to the limit object. -/
def limit.lift (F : J ⥤ C) [has_limit F] (c : cone F) : c.X ⟶ limit F :=
(limit.is_limit F).lift c

@[simp] lemma limit.is_limit_lift {F : J ⥤ C} [has_limit F] (c : cone F) :
  (limit.is_limit F).lift c = limit.lift F c := rfl

@[simp, reassoc] lemma limit.lift_π {F : J ⥤ C} [has_limit F] (c : cone F) (j : J) :
  limit.lift F c ≫ limit.π F j = c.π.app j :=
is_limit.fac _ c j

/--
Functoriality of limits.

Usually this morphism should be accessed through `lim.map`,
but may be needed separately when you have specified limits for the source and target functors,
but not necessarily for all functors of shape `J`.
-/
def lim_map {F G : J ⥤ C} [has_limit F] [has_limit G] (α : F ⟶ G) : limit F ⟶ limit G :=
is_limit.map _ (limit.is_limit G) α

@[simp, reassoc] lemma lim_map_π {F G : J ⥤ C} [has_limit F] [has_limit G] (α : F ⟶ G) (j : J) :
  lim_map α ≫ limit.π G j = limit.π F j ≫ α.app j :=
limit.lift_π _ j

/-- The cone morphism from any cone to the arbitrary choice of limit cone. -/
def limit.cone_morphism {F : J ⥤ C} [has_limit F] (c : cone F) :
  c ⟶ limit.cone F :=
(limit.is_limit F).lift_cone_morphism c

@[simp] lemma limit.cone_morphism_hom {F : J ⥤ C} [has_limit F] (c : cone F) :
  (limit.cone_morphism c).hom = limit.lift F c := rfl
lemma limit.cone_morphism_π {F : J ⥤ C} [has_limit F] (c : cone F) (j : J) :
  (limit.cone_morphism c).hom ≫ limit.π F j = c.π.app j :=
by simp

@[simp, reassoc] lemma limit.cone_point_unique_up_to_iso_hom_comp {F : J ⥤ C} [has_limit F]
  {c : cone F} (hc : is_limit c) (j : J) :
  (is_limit.cone_point_unique_up_to_iso hc (limit.is_limit _)).hom ≫ limit.π F j = c.π.app j :=
is_limit.cone_point_unique_up_to_iso_hom_comp _ _ _

@[simp, reassoc] lemma limit.cone_point_unique_up_to_iso_inv_comp {F : J ⥤ C} [has_limit F]
  {c : cone F} (hc : is_limit c) (j : J) :
  (is_limit.cone_point_unique_up_to_iso (limit.is_limit _) hc).inv ≫ limit.π F j = c.π.app j :=
is_limit.cone_point_unique_up_to_iso_inv_comp _ _ _

/--
Given any other limit cone for `F`, the chosen `limit F` is isomorphic to the cone point.
-/
def limit.iso_limit_cone {F : J ⥤ C} [has_limit F] (t : limit_cone F) :
  limit F ≅ t.cone.X :=
is_limit.cone_point_unique_up_to_iso (limit.is_limit F) t.is_limit

@[simp, reassoc] lemma limit.iso_limit_cone_hom_π
  {F : J ⥤ C} [has_limit F] (t : limit_cone F) (j : J) :
  (limit.iso_limit_cone t).hom ≫ t.cone.π.app j = limit.π F j :=
by { dsimp [limit.iso_limit_cone, is_limit.cone_point_unique_up_to_iso], tidy, }

@[simp, reassoc] lemma limit.iso_limit_cone_inv_π
  {F : J ⥤ C} [has_limit F] (t : limit_cone F) (j : J) :
  (limit.iso_limit_cone t).inv ≫ limit.π F j = t.cone.π.app j :=
by { dsimp [limit.iso_limit_cone, is_limit.cone_point_unique_up_to_iso], tidy, }

@[ext] lemma limit.hom_ext {F : J ⥤ C} [has_limit F] {X : C} {f f' : X ⟶ limit F}
  (w : ∀ j, f ≫ limit.π F j = f' ≫ limit.π F j) : f = f' :=
(limit.is_limit F).hom_ext w

@[simp] lemma limit.lift_cone {F : J ⥤ C} [has_limit F] :
  limit.lift F (limit.cone F) = 𝟙 (limit F) :=
by { ext, dsimp, simp, }

/--
The isomorphism (in `Type`) between
morphisms from a specified object `W` to the limit object,
and cones with cone point `W`.
-/
def limit.hom_iso (F : J ⥤ C) [has_limit F] (W : C) : (W ⟶ limit F) ≅ (F.cones.obj (op W)) :=
(limit.is_limit F).hom_iso W

@[simp] lemma limit.hom_iso_hom (F : J ⥤ C) [has_limit F] {W : C} (f : W ⟶ limit F) :
  (limit.hom_iso F W).hom f = (const J).map f ≫ (limit.cone F).π :=
(limit.is_limit F).hom_iso_hom f

/--
The isomorphism (in `Type`) between
morphisms from a specified object `W` to the limit object,
and an explicit componentwise description of cones with cone point `W`.
-/
def limit.hom_iso' (F : J ⥤ C) [has_limit F] (W : C) :
  ((W ⟶ limit F) : Type v) ≅ { p : Π j, W ⟶ F.obj j // ∀ {j j' : J} (f : j ⟶ j'), p j ≫ F.map f = p j' } :=
(limit.is_limit F).hom_iso' W

lemma limit.lift_extend {F : J ⥤ C} [has_limit F] (c : cone F) {X : C} (f : X ⟶ c.X) :
  limit.lift F (c.extend f) = f ≫ limit.lift F c :=
by obviously

/--
If a functor `F` has a limit, so does any naturally isomorphic functor.
-/
lemma has_limit_of_iso {F G : J ⥤ C} [has_limit F] (α : F ≅ G) : has_limit G :=
has_limit.mk
{ cone := (cones.postcompose α.hom).obj (limit.cone F),
  is_limit :=
  { lift := λ s, limit.lift F ((cones.postcompose α.inv).obj s),
    fac' := λ s j,
    begin
      rw [cones.postcompose_obj_π, nat_trans.comp_app, limit.cone_π, ←category.assoc, limit.lift_π],
      simp
    end,
    uniq' := λ s m w,
    begin
      apply limit.hom_ext, intro j,
      rw [limit.lift_π, cones.postcompose_obj_π, nat_trans.comp_app, ←nat_iso.app_inv, iso.eq_comp_inv],
      simpa using w j
    end } }

/-- If a functor `G` has the same collection of cones as a functor `F`
which has a limit, then `G` also has a limit. -/
-- See the construction of limits from products and equalizers
-- for an example usage.
lemma has_limit.of_cones_iso {J K : Type v} [small_category J] [small_category K] (F : J ⥤ C) (G : K ⥤ C)
  (h : F.cones ≅ G.cones) [has_limit F] : has_limit G :=
has_limit.mk ⟨_, is_limit.of_nat_iso ((is_limit.nat_iso (limit.is_limit F)) ≪≫ h)⟩

/--
The limits of `F : J ⥤ C` and `G : J ⥤ C` are isomorphic,
if the functors are naturally isomorphic.
-/
def has_limit.iso_of_nat_iso {F G : J ⥤ C} [has_limit F] [has_limit G] (w : F ≅ G) :
  limit F ≅ limit G :=
is_limit.cone_points_iso_of_nat_iso (limit.is_limit F) (limit.is_limit G) w

@[simp, reassoc]
lemma has_limit.iso_of_nat_iso_hom_π {F G : J ⥤ C} [has_limit F] [has_limit G]
  (w : F ≅ G) (j : J) :
  (has_limit.iso_of_nat_iso w).hom ≫ limit.π G j = limit.π F j ≫ w.hom.app j :=
is_limit.cone_points_iso_of_nat_iso_hom_comp _ _ _ _

@[simp, reassoc]
lemma has_limit.lift_iso_of_nat_iso_hom {F G : J ⥤ C} [has_limit F] [has_limit G] (t : cone F)
  (w : F ≅ G) :
  limit.lift F t ≫ (has_limit.iso_of_nat_iso w).hom = limit.lift G ((cones.postcompose w.hom).obj _) :=
is_limit.lift_comp_cone_points_iso_of_nat_iso_hom _ _ _

/--
The limits of `F : J ⥤ C` and `G : K ⥤ C` are isomorphic,
if there is an equivalence `e : J ≌ K` making the triangle commute up to natural isomorphism.
-/
def has_limit.iso_of_equivalence {F : J ⥤ C} [has_limit F] {G : K ⥤ C} [has_limit G]
   (e : J ≌ K) (w : e.functor ⋙ G ≅ F) : limit F ≅ limit G :=
is_limit.cone_points_iso_of_equivalence (limit.is_limit F) (limit.is_limit G) e w

@[simp]
lemma has_limit.iso_of_equivalence_hom_π {F : J ⥤ C} [has_limit F] {G : K ⥤ C} [has_limit G]
   (e : J ≌ K) (w : e.functor ⋙ G ≅ F) (k : K) :
  (has_limit.iso_of_equivalence e w).hom ≫ limit.π G k =
    limit.π F (e.inverse.obj k) ≫ w.inv.app (e.inverse.obj k) ≫ G.map (e.counit.app k) :=
begin
  simp only [has_limit.iso_of_equivalence, is_limit.cone_points_iso_of_equivalence_hom],
  dsimp,
  simp,
end

@[simp]
lemma has_limit.iso_of_equivalence_inv_π {F : J ⥤ C} [has_limit F] {G : K ⥤ C} [has_limit G]
   (e : J ≌ K) (w : e.functor ⋙ G ≅ F) (j : J) :
  (has_limit.iso_of_equivalence e w).inv ≫ limit.π F j =
    limit.π G (e.functor.obj j) ≫ w.hom.app j :=
begin
  simp only [has_limit.iso_of_equivalence, is_limit.cone_points_iso_of_equivalence_hom],
  dsimp,
  simp,
end

section pre
variables (F) [has_limit F] (E : K ⥤ J) [has_limit (E ⋙ F)]

/--
The canonical morphism from the limit of `F` to the limit of `E ⋙ F`.
-/
def limit.pre : limit F ⟶ limit (E ⋙ F) :=
limit.lift (E ⋙ F) ((limit.cone F).whisker E)

@[simp] lemma limit.pre_π (k : K) : limit.pre F E ≫ limit.π (E ⋙ F) k = limit.π F (E.obj k) :=
by { erw is_limit.fac, refl }

@[simp] lemma limit.lift_pre (c : cone F) :
  limit.lift F c ≫ limit.pre F E = limit.lift (E ⋙ F) (c.whisker E) :=
by ext; simp

variables {L : Type v} [small_category L]
variables (D : L ⥤ K) [has_limit (D ⋙ E ⋙ F)]

@[simp] lemma limit.pre_pre : limit.pre F E ≫ limit.pre (E ⋙ F) D = limit.pre F (D ⋙ E) :=
by ext j; erw [assoc, limit.pre_π, limit.pre_π, limit.pre_π]; refl

variables {E F}

/---
If we have particular limit cones available for `E ⋙ F` and for `F`,
we obtain a formula for `limit.pre F E`.
-/
lemma limit.pre_eq (s : limit_cone (E ⋙ F)) (t : limit_cone F) :
  limit.pre F E =
    (limit.iso_limit_cone t).hom ≫ s.is_limit.lift ((t.cone).whisker E) ≫
      (limit.iso_limit_cone s).inv :=
by tidy

end pre

section post
variables {D : Type u'} [category.{v} D]

variables (F) [has_limit F] (G : C ⥤ D) [has_limit (F ⋙ G)]

/--
The canonical morphism from `G` applied to the limit of `F` to the limit of `F ⋙ G`.
-/
def limit.post : G.obj (limit F) ⟶ limit (F ⋙ G) :=
limit.lift (F ⋙ G) (G.map_cone (limit.cone F))

@[simp] lemma limit.post_π (j : J) : limit.post F G ≫ limit.π (F ⋙ G) j = G.map (limit.π F j) :=
by { erw is_limit.fac, refl }

@[simp] lemma limit.lift_post (c : cone F) :
  G.map (limit.lift F c) ≫ limit.post F G = limit.lift (F ⋙ G) (G.map_cone c) :=
by { ext, rw [assoc, limit.post_π, ←G.map_comp, limit.lift_π, limit.lift_π], refl }

@[simp] lemma limit.post_post
  {E : Type u''} [category.{v} E] (H : D ⥤ E) [has_limit ((F ⋙ G) ⋙ H)] :
/- H G (limit F) ⟶ H (limit (F ⋙ G)) ⟶ limit ((F ⋙ G) ⋙ H) equals -/
/- H G (limit F) ⟶ limit (F ⋙ (G ⋙ H)) -/
  H.map (limit.post F G) ≫ limit.post (F ⋙ G) H = limit.post F (G ⋙ H) :=
by ext; erw [assoc, limit.post_π, ←H.map_comp, limit.post_π, limit.post_π]; refl

end post

lemma limit.pre_post {D : Type u'} [category.{v} D]
  (E : K ⥤ J) (F : J ⥤ C) (G : C ⥤ D)
  [has_limit F] [has_limit (E ⋙ F)] [has_limit (F ⋙ G)] [has_limit ((E ⋙ F) ⋙ G)] :
/- G (limit F) ⟶ G (limit (E ⋙ F)) ⟶ limit ((E ⋙ F) ⋙ G) vs -/
/- G (limit F) ⟶ limit F ⋙ G ⟶ limit (E ⋙ (F ⋙ G)) or -/
  G.map (limit.pre F E) ≫ limit.post (E ⋙ F) G = limit.post F G ≫ limit.pre (F ⋙ G) E :=
by ext; erw [assoc, limit.post_π, ←G.map_comp, limit.pre_π, assoc, limit.pre_π, limit.post_π]; refl

open category_theory.equivalence
instance has_limit_equivalence_comp (e : K ≌ J) [has_limit F] : has_limit (e.functor ⋙ F) :=
has_limit.mk { cone := cone.whisker e.functor (limit.cone F),
  is_limit := is_limit.whisker_equivalence (limit.is_limit F) e, }

local attribute [elab_simple] inv_fun_id_assoc -- not entirely sure why this is needed

/--
If a `E ⋙ F` has a limit, and `E` is an equivalence, we can construct a limit of `F`.
-/
lemma has_limit_of_equivalence_comp (e : K ≌ J) [has_limit (e.functor ⋙ F)] : has_limit F :=
begin
  haveI : has_limit (e.inverse ⋙ e.functor ⋙ F) := limits.has_limit_equivalence_comp e.symm,
  apply has_limit_of_iso (e.inv_fun_id_assoc F),
end

-- `has_limit_comp_equivalence` and `has_limit_of_comp_equivalence`
-- are proved in `category_theory/adjunction/limits.lean`.

section lim_functor


variables [has_limits_of_shape J C]

section
local attribute [simp] lim_map

/-- `limit F` is functorial in `F`, when `C` has all limits of shape `J`. -/
@[simps obj]
def lim : (J ⥤ C) ⥤ C :=
{ obj := λ F, limit F,
  map := λ F G α, lim_map α,
  map_id' := λ F, by { ext, erw [lim_map_π, category.id_comp, category.comp_id] },
  map_comp' := λ F G H α β,
    by ext; erw [assoc, is_limit.fac, is_limit.fac, ←assoc, is_limit.fac, assoc]; refl }
end

variables {F} {G : J ⥤ C} (α : F ⟶ G)

@[simp, reassoc] lemma limit.map_π (j : J) : lim.map α ≫ limit.π G j = limit.π F j ≫ α.app j :=
by apply is_limit.fac

@[simp] lemma limit.lift_map (c : cone F) :
  limit.lift F c ≫ lim.map α = limit.lift G ((cones.postcompose α).obj c) :=
by ext; rw [assoc, limit.map_π, ←assoc, limit.lift_π, limit.lift_π]; refl

lemma limit.map_pre [has_limits_of_shape K C] (E : K ⥤ J) :
  lim.map α ≫ limit.pre G E = limit.pre F E ≫ lim.map (whisker_left E α) :=
by ext; rw [assoc, limit.pre_π, limit.map_π, assoc, limit.map_π, ←assoc, limit.pre_π]; refl

lemma limit.map_pre' [has_limits_of_shape K C]
  (F : J ⥤ C) {E₁ E₂ : K ⥤ J} (α : E₁ ⟶ E₂) :
  limit.pre F E₂ = limit.pre F E₁ ≫ lim.map (whisker_right α F) :=
by ext1; simp [← category.assoc]

lemma limit.id_pre (F : J ⥤ C) :
limit.pre F (𝟭 _) = lim.map (functor.left_unitor F).inv := by tidy

lemma limit.map_post {D : Type u'} [category.{v} D] [has_limits_of_shape J D] (H : C ⥤ D) :
/- H (limit F) ⟶ H (limit G) ⟶ limit (G ⋙ H) vs
   H (limit F) ⟶ limit (F ⋙ H) ⟶ limit (G ⋙ H) -/
  H.map (lim.map α) ≫ limit.post G H = limit.post F H ≫ lim.map (whisker_right α H) :=
begin
  ext,
  rw [assoc, limit.post_π, ←H.map_comp, limit.map_π, H.map_comp],
  rw [assoc, limit.map_π, ←assoc, limit.post_π],
  refl
end

/--
The isomorphism between
morphisms from `W` to the cone point of the limit cone for `F`
and cones over `F` with cone point `W`
is natural in `F`.
-/
def lim_yoneda : lim ⋙ yoneda ≅ category_theory.cones J C :=
nat_iso.of_components (λ F, nat_iso.of_components (λ W, limit.hom_iso F (unop W)) (by tidy))
  (by tidy)

end lim_functor

/--
We can transport limits of shape `J` along an equivalence `J ≌ J'`.
-/
lemma has_limits_of_shape_of_equivalence {J' : Type v} [small_category J']
  (e : J ≌ J') [has_limits_of_shape J C] : has_limits_of_shape J' C :=
by { constructor, intro F, apply has_limit_of_equivalence_comp e, apply_instance }

end limit


section colimit

/-- `colimit_cocone F` contains a cocone over `F` together with the information that it is a
    colimit. -/
@[nolint has_inhabited_instance]
structure colimit_cocone (F : J ⥤ C) :=
(cocone : cocone F)
(is_colimit : is_colimit cocone)

/-- `has_colimit F` represents the mere existence of a colimit for `F`. -/
class has_colimit (F : J ⥤ C) : Prop :=
mk' :: (exists_colimit : nonempty (colimit_cocone F))

lemma has_colimit.mk {F : J ⥤ C} (d : colimit_cocone F) : has_colimit F :=
⟨nonempty.intro d⟩

/-- Use the axiom of choice to extract explicit `colimit_cocone F` from `has_colimit F`. -/
def get_colimit_cocone (F : J ⥤ C) [has_colimit F] : colimit_cocone F :=
classical.choice $ has_colimit.exists_colimit

variables (J C)

/-- `C` has colimits of shape `J` if there exists a colimit for every functor `F : J ⥤ C`. -/
class has_colimits_of_shape : Prop :=
(has_colimit : Π F : J ⥤ C, has_colimit F)

/-- `C` has all (small) colimits if it has colimits of every shape. -/
class has_colimits : Prop :=
(has_colimits_of_shape : Π (J : Type v) [𝒥 : small_category J], has_colimits_of_shape J C)

variables {J C}

@[priority 100] -- see Note [lower instance priority]
instance has_colimit_of_has_colimits_of_shape
  {J : Type v} [small_category J] [H : has_colimits_of_shape J C] (F : J ⥤ C) : has_colimit F :=
has_colimits_of_shape.has_colimit F

@[priority 100] -- see Note [lower instance priority]
instance has_colimits_of_shape_of_has_colimits
  {J : Type v} [small_category J] [H : has_colimits C] : has_colimits_of_shape J C :=
has_colimits.has_colimits_of_shape J

/- Interface to the `has_colimit` class. -/

/-- An arbitrary choice of colimit cocone of a functor. -/
def colimit.cocone (F : J ⥤ C) [has_colimit F] : cocone F := (get_colimit_cocone F).cocone

/-- An arbitrary choice of colimit object of a functor. -/
def colimit (F : J ⥤ C) [has_colimit F] := (colimit.cocone F).X

/-- The coprojection from a value of the functor to the colimit object. -/
def colimit.ι (F : J ⥤ C) [has_colimit F] (j : J) : F.obj j ⟶ colimit F :=
(colimit.cocone F).ι.app j

@[simp] lemma colimit.cocone_ι {F : J ⥤ C} [has_colimit F] (j : J) :
  (colimit.cocone F).ι.app j = colimit.ι _ j := rfl

@[simp] lemma colimit.cocone_X {F : J ⥤ C} [has_colimit F] :
  (colimit.cocone F).X = colimit F := rfl

@[simp, reassoc] lemma colimit.w (F : J ⥤ C) [has_colimit F] {j j' : J} (f : j ⟶ j') :
  F.map f ≫ colimit.ι F j' = colimit.ι F j := (colimit.cocone F).w f

/-- Evidence that the arbitrary choice of cocone is a colimit cocone. -/
def colimit.is_colimit (F : J ⥤ C) [has_colimit F] : is_colimit (colimit.cocone F) :=
(get_colimit_cocone F).is_colimit

/-- The morphism from the colimit object to the cone point of any other cocone. -/
def colimit.desc (F : J ⥤ C) [has_colimit F] (c : cocone F) : colimit F ⟶ c.X :=
(colimit.is_colimit F).desc c

@[simp] lemma colimit.is_colimit_desc {F : J ⥤ C} [has_colimit F] (c : cocone F) :
  (colimit.is_colimit F).desc c = colimit.desc F c := rfl

/--
We have lots of lemmas describing how to simplify `colimit.ι F j ≫ _`,
and combined with `colimit.ext` we rely on these lemmas for many calculations.

However, since `category.assoc` is a `@[simp]` lemma, often expressions are
right associated, and it's hard to apply these lemmas about `colimit.ι`.

We thus use `reassoc` to define additional `@[simp]` lemmas, with an arbitrary extra morphism.
(see `tactic/reassoc_axiom.lean`)
 -/
@[simp, reassoc] lemma colimit.ι_desc {F : J ⥤ C} [has_colimit F] (c : cocone F) (j : J) :
  colimit.ι F j ≫ colimit.desc F c = c.ι.app j :=
is_colimit.fac _ c j

/--
Functoriality of colimits.

Usually this morphism should be accessed through `colim.map`,
but may be needed separately when you have specified colimits for the source and target functors,
but not necessarily for all functors of shape `J`.
-/
def colim_map {F G : J ⥤ C} [has_colimit F] [has_colimit G] (α : F ⟶ G) : colimit F ⟶ colimit G :=
is_colimit.map (colimit.is_colimit F) _ α

@[simp, reassoc]
lemma ι_colim_map {F G : J ⥤ C} [has_colimit F] [has_colimit G] (α : F ⟶ G) (j : J) :
  colimit.ι F j ≫ colim_map α = α.app j ≫ colimit.ι G j :=
colimit.ι_desc _ j

/-- The cocone morphism from the arbitrary choice of colimit cocone to any cocone. -/
def colimit.cocone_morphism {F : J ⥤ C} [has_colimit F] (c : cocone F) :
  (colimit.cocone F) ⟶ c :=
(colimit.is_colimit F).desc_cocone_morphism c

@[simp] lemma colimit.cocone_morphism_hom {F : J ⥤ C} [has_colimit F] (c : cocone F) :
  (colimit.cocone_morphism c).hom = colimit.desc F c := rfl
lemma colimit.ι_cocone_morphism {F : J ⥤ C} [has_colimit F] (c : cocone F) (j : J) :
  colimit.ι F j ≫ (colimit.cocone_morphism c).hom = c.ι.app j :=
by simp

@[simp, reassoc] lemma colimit.comp_cocone_point_unique_up_to_iso_hom {F : J ⥤ C} [has_colimit F]
  {c : cocone F} (hc : is_colimit c) (j : J) :
  colimit.ι F j ≫ (is_colimit.cocone_point_unique_up_to_iso (colimit.is_colimit _) hc).hom = c.ι.app j :=
is_colimit.comp_cocone_point_unique_up_to_iso_hom _ _ _

@[simp, reassoc] lemma colimit.comp_cocone_point_unique_up_to_iso_inv {F : J ⥤ C} [has_colimit F]
  {c : cocone F} (hc : is_colimit c) (j : J) :
  colimit.ι F j ≫ (is_colimit.cocone_point_unique_up_to_iso hc (colimit.is_colimit _)).inv = c.ι.app j :=
is_colimit.comp_cocone_point_unique_up_to_iso_inv _ _ _

/--
Given any other colimit cocone for `F`, the chosen `colimit F` is isomorphic to the cocone point.
-/
def colimit.iso_colimit_cocone {F : J ⥤ C} [has_colimit F] (t : colimit_cocone F) :
  colimit F ≅ t.cocone.X :=
is_colimit.cocone_point_unique_up_to_iso (colimit.is_colimit F) t.is_colimit

@[simp, reassoc] lemma colimit.iso_colimit_cocone_ι_hom
  {F : J ⥤ C} [has_colimit F] (t : colimit_cocone F) (j : J) :
  colimit.ι F j ≫ (colimit.iso_colimit_cocone t).hom = t.cocone.ι.app j :=
by { dsimp [colimit.iso_colimit_cocone, is_colimit.cocone_point_unique_up_to_iso], tidy, }

@[simp, reassoc] lemma colimit.iso_colimit_cocone_ι_inv
  {F : J ⥤ C} [has_colimit F] (t : colimit_cocone F) (j : J) :
  t.cocone.ι.app j ≫ (colimit.iso_colimit_cocone t).inv = colimit.ι F j :=
by { dsimp [colimit.iso_colimit_cocone, is_colimit.cocone_point_unique_up_to_iso], tidy, }

@[ext] lemma colimit.hom_ext {F : J ⥤ C} [has_colimit F] {X : C} {f f' : colimit F ⟶ X}
  (w : ∀ j, colimit.ι F j ≫ f = colimit.ι F j ≫ f') : f = f' :=
(colimit.is_colimit F).hom_ext w

@[simp] lemma colimit.desc_cocone {F : J ⥤ C} [has_colimit F] :
  colimit.desc F (colimit.cocone F) = 𝟙 (colimit F) :=
by { ext, dsimp, simp, }

/--
The isomorphism (in `Type`) between
morphisms from the colimit object to a specified object `W`,
and cocones with cone point `W`.
-/
def colimit.hom_iso (F : J ⥤ C) [has_colimit F] (W : C) : (colimit F ⟶ W) ≅ (F.cocones.obj W) :=
(colimit.is_colimit F).hom_iso W

@[simp] lemma colimit.hom_iso_hom (F : J ⥤ C) [has_colimit F] {W : C} (f : colimit F ⟶ W) :
  (colimit.hom_iso F W).hom f = (colimit.cocone F).ι ≫ (const J).map f :=
(colimit.is_colimit F).hom_iso_hom f

/--
The isomorphism (in `Type`) between
morphisms from the colimit object to a specified object `W`,
and an explicit componentwise description of cocones with cone point `W`.
-/
def colimit.hom_iso' (F : J ⥤ C) [has_colimit F] (W : C) :
  ((colimit F ⟶ W) : Type v) ≅ { p : Π j, F.obj j ⟶ W // ∀ {j j'} (f : j ⟶ j'), F.map f ≫ p j' = p j } :=
(colimit.is_colimit F).hom_iso' W

lemma colimit.desc_extend (F : J ⥤ C) [has_colimit F] (c : cocone F) {X : C} (f : c.X ⟶ X) :
  colimit.desc F (c.extend f) = colimit.desc F c ≫ f :=
begin
  ext1, rw [←category.assoc], simp
end

/--
If `F` has a colimit, so does any naturally isomorphic functor.
-/
-- This has the isomorphism pointing in the opposite direction than in `has_limit_of_iso`.
-- This is intentional; it seems to help with elaboration.
lemma has_colimit_of_iso {F G : J ⥤ C} [has_colimit F] (α : G ≅ F) : has_colimit G :=
has_colimit.mk
{ cocone := (cocones.precompose α.hom).obj (colimit.cocone F),
  is_colimit :=
  { desc := λ s, colimit.desc F ((cocones.precompose α.inv).obj s),
    fac' := λ s j,
    begin
      rw [cocones.precompose_obj_ι, nat_trans.comp_app, colimit.cocone_ι],
      rw [category.assoc, colimit.ι_desc, ←nat_iso.app_hom, ←iso.eq_inv_comp], refl
    end,
    uniq' := λ s m w,
    begin
      apply colimit.hom_ext, intro j,
      rw [colimit.ι_desc, cocones.precompose_obj_ι, nat_trans.comp_app, ←nat_iso.app_inv,
        iso.eq_inv_comp],
      simpa using w j
    end } }

/-- If a functor `G` has the same collection of cocones as a functor `F`
which has a colimit, then `G` also has a colimit. -/
lemma has_colimit.of_cocones_iso {J K : Type v} [small_category J] [small_category K] (F : J ⥤ C) (G : K ⥤ C)
  (h : F.cocones ≅ G.cocones) [has_colimit F] : has_colimit G :=
has_colimit.mk ⟨_, is_colimit.of_nat_iso ((is_colimit.nat_iso (colimit.is_colimit F)) ≪≫ h)⟩

/--
The colimits of `F : J ⥤ C` and `G : J ⥤ C` are isomorphic,
if the functors are naturally isomorphic.
-/
def has_colimit.iso_of_nat_iso {F G : J ⥤ C} [has_colimit F] [has_colimit G] (w : F ≅ G) :
  colimit F ≅ colimit G :=
is_colimit.cocone_points_iso_of_nat_iso (colimit.is_colimit F) (colimit.is_colimit G) w

@[simp, reassoc]
lemma has_colimit.iso_of_nat_iso_ι_hom {F G : J ⥤ C} [has_colimit F] [has_colimit G]
  (w : F ≅ G) (j : J) :
  colimit.ι F j ≫ (has_colimit.iso_of_nat_iso w).hom = w.hom.app j ≫ colimit.ι G j :=
is_colimit.comp_cocone_points_iso_of_nat_iso_hom _ _ _ _

@[simp, reassoc]
lemma has_colimit.iso_of_nat_iso_hom_desc {F G : J ⥤ C} [has_colimit F] [has_colimit G] (t : cocone G)
  (w : F ≅ G) :
  (has_colimit.iso_of_nat_iso w).hom ≫ colimit.desc G t = colimit.desc F ((cocones.precompose w.hom).obj _) :=
is_colimit.cocone_points_iso_of_nat_iso_hom_desc _ _ _

/--
The colimits of `F : J ⥤ C` and `G : K ⥤ C` are isomorphic,
if there is an equivalence `e : J ≌ K` making the triangle commute up to natural isomorphism.
-/
def has_colimit.iso_of_equivalence {F : J ⥤ C} [has_colimit F] {G : K ⥤ C} [has_colimit G]
   (e : J ≌ K) (w : e.functor ⋙ G ≅ F) : colimit F ≅ colimit G :=
is_colimit.cocone_points_iso_of_equivalence (colimit.is_colimit F) (colimit.is_colimit G) e w

@[simp]
lemma has_colimit.iso_of_equivalence_hom_π {F : J ⥤ C} [has_colimit F] {G : K ⥤ C} [has_colimit G]
   (e : J ≌ K) (w : e.functor ⋙ G ≅ F) (j : J) :
  colimit.ι F j ≫ (has_colimit.iso_of_equivalence e w).hom =
     F.map (e.unit.app j) ≫ w.inv.app _ ≫ colimit.ι G _ :=
begin
  simp [has_colimit.iso_of_equivalence, is_colimit.cocone_points_iso_of_equivalence_inv],
  dsimp,
  simp,
end

@[simp]
lemma has_colimit.iso_of_equivalence_inv_π {F : J ⥤ C} [has_colimit F] {G : K ⥤ C} [has_colimit G]
   (e : J ≌ K) (w : e.functor ⋙ G ≅ F) (k : K) :
  colimit.ι G k ≫ (has_colimit.iso_of_equivalence e w).inv =
     G.map (e.counit_inv.app k) ≫ w.hom.app (e.inverse.obj k) ≫ colimit.ι F (e.inverse.obj k) :=
begin
  simp [has_colimit.iso_of_equivalence, is_colimit.cocone_points_iso_of_equivalence_inv],
  dsimp,
  simp,
end

section pre
variables (F) [has_colimit F] (E : K ⥤ J) [has_colimit (E ⋙ F)]

/--
The canonical morphism from the colimit of `E ⋙ F` to the colimit of `F`.
-/
def colimit.pre : colimit (E ⋙ F) ⟶ colimit F :=
colimit.desc (E ⋙ F) ((colimit.cocone F).whisker E)

@[simp, reassoc] lemma colimit.ι_pre (k : K) : colimit.ι (E ⋙ F) k ≫ colimit.pre F E = colimit.ι F (E.obj k) :=
by { erw is_colimit.fac, refl, }

@[simp] lemma colimit.pre_desc (c : cocone F) :
  colimit.pre F E ≫ colimit.desc F c = colimit.desc (E ⋙ F) (c.whisker E) :=
by ext; rw [←assoc, colimit.ι_pre]; simp

variables {L : Type v} [small_category L]
variables (D : L ⥤ K) [has_colimit (D ⋙ E ⋙ F)]

@[simp] lemma colimit.pre_pre : colimit.pre (E ⋙ F) D ≫ colimit.pre F E = colimit.pre F (D ⋙ E) :=
begin
  ext j,
  rw [←assoc, colimit.ι_pre, colimit.ι_pre],
  letI : has_colimit ((D ⋙ E) ⋙ F) := show has_colimit (D ⋙ E ⋙ F), by apply_instance,
  exact (colimit.ι_pre F (D ⋙ E) j).symm
end

variables {E F}

/---
If we have particular colimit cocones available for `E ⋙ F` and for `F`,
we obtain a formula for `colimit.pre F E`.
-/
lemma colimit.pre_eq (s : colimit_cocone (E ⋙ F)) (t : colimit_cocone F) :
  colimit.pre F E =
    (colimit.iso_colimit_cocone s).hom ≫ s.is_colimit.desc ((t.cocone).whisker E) ≫
      (colimit.iso_colimit_cocone t).inv :=
by tidy

end pre

section post
variables {D : Type u'} [category.{v} D]

variables (F) [has_colimit F] (G : C ⥤ D) [has_colimit (F ⋙ G)]

/--
The canonical morphism from `G` applied to the colimit of `F ⋙ G`
to `G` applied to the colimit of `F`.
-/
def colimit.post : colimit (F ⋙ G) ⟶ G.obj (colimit F) :=
colimit.desc (F ⋙ G) (G.map_cocone (colimit.cocone F))

@[simp, reassoc] lemma colimit.ι_post (j : J) : colimit.ι (F ⋙ G) j ≫ colimit.post F G  = G.map (colimit.ι F j) :=
by { erw is_colimit.fac, refl, }

@[simp] lemma colimit.post_desc (c : cocone F) :
  colimit.post F G ≫ G.map (colimit.desc F c) = colimit.desc (F ⋙ G) (G.map_cocone c) :=
by { ext, rw [←assoc, colimit.ι_post, ←G.map_comp, colimit.ι_desc, colimit.ι_desc], refl }

@[simp] lemma colimit.post_post
  {E : Type u''} [category.{v} E] (H : D ⥤ E) [has_colimit ((F ⋙ G) ⋙ H)] :
/- H G (colimit F) ⟶ H (colimit (F ⋙ G)) ⟶ colimit ((F ⋙ G) ⋙ H) equals -/
/- H G (colimit F) ⟶ colimit (F ⋙ (G ⋙ H)) -/
  colimit.post (F ⋙ G) H ≫ H.map (colimit.post F G) = colimit.post F (G ⋙ H) :=
begin
  ext,
  rw [←assoc, colimit.ι_post, ←H.map_comp, colimit.ι_post],
  exact (colimit.ι_post F (G ⋙ H) j).symm
end

end post

lemma colimit.pre_post {D : Type u'} [category.{v} D]
  (E : K ⥤ J) (F : J ⥤ C) (G : C ⥤ D)
  [has_colimit F] [has_colimit (E ⋙ F)] [has_colimit (F ⋙ G)] [has_colimit ((E ⋙ F) ⋙ G)] :
/- G (colimit F) ⟶ G (colimit (E ⋙ F)) ⟶ colimit ((E ⋙ F) ⋙ G) vs -/
/- G (colimit F) ⟶ colimit F ⋙ G ⟶ colimit (E ⋙ (F ⋙ G)) or -/
  colimit.post (E ⋙ F) G ≫ G.map (colimit.pre F E) = colimit.pre (F ⋙ G) E ≫ colimit.post F G :=
begin
  ext,
  rw [←assoc, colimit.ι_post, ←G.map_comp, colimit.ι_pre, ←assoc],
  letI : has_colimit (E ⋙ F ⋙ G) := show has_colimit ((E ⋙ F) ⋙ G), by apply_instance,
  erw [colimit.ι_pre (F ⋙ G) E j, colimit.ι_post]
end

open category_theory.equivalence
instance has_colimit_equivalence_comp (e : K ≌ J) [has_colimit F] : has_colimit (e.functor ⋙ F) :=
has_colimit.mk { cocone := cocone.whisker e.functor (colimit.cocone F),
  is_colimit := is_colimit.whisker_equivalence (colimit.is_colimit F) e, }

/--
If a `E ⋙ F` has a colimit, and `E` is an equivalence, we can construct a colimit of `F`.
-/
lemma has_colimit_of_equivalence_comp (e : K ≌ J) [has_colimit (e.functor ⋙ F)] : has_colimit F :=
begin
  haveI : has_colimit (e.inverse ⋙ e.functor ⋙ F) := limits.has_colimit_equivalence_comp e.symm,
  apply has_colimit_of_iso (e.inv_fun_id_assoc F).symm,
end

section colim_functor


variables [has_colimits_of_shape J C]

section
local attribute [simp] colim_map

/-- `colimit F` is functorial in `F`, when `C` has all colimits of shape `J`. -/
@[simps obj]
def colim : (J ⥤ C) ⥤ C :=
{ obj := λ F, colimit F,
  map := λ F G α, colim_map α,
  map_id' := λ F, by { ext, erw [ι_colim_map, id_comp, comp_id] },
  map_comp' := λ F G H α β,
    by { ext, erw [←assoc, is_colimit.fac, is_colimit.fac, assoc, is_colimit.fac, ←assoc], refl } }

end

variables {F} {G : J ⥤ C} (α : F ⟶ G)

@[simp, reassoc] lemma colimit.ι_map (j : J) : colimit.ι F j ≫ colim.map α = α.app j ≫ colimit.ι G j :=
by apply is_colimit.fac

@[simp] lemma colimit.map_desc (c : cocone G) :
  colim.map α ≫ colimit.desc G c = colimit.desc F ((cocones.precompose α).obj c) :=
by ext; rw [←assoc, colimit.ι_map, assoc, colimit.ι_desc, colimit.ι_desc]; refl

lemma colimit.pre_map [has_colimits_of_shape K C] (E : K ⥤ J) :
  colimit.pre F E ≫ colim.map α = colim.map (whisker_left E α) ≫ colimit.pre G E :=
by ext; rw [←assoc, colimit.ι_pre, colimit.ι_map, ←assoc, colimit.ι_map, assoc, colimit.ι_pre]; refl

lemma colimit.pre_map' [has_colimits_of_shape K C]
  (F : J ⥤ C) {E₁ E₂ : K ⥤ J} (α : E₁ ⟶ E₂) :
  colimit.pre F E₁ = colim.map (whisker_right α F) ≫ colimit.pre F E₂ :=
by ext1; simp [← category.assoc]

lemma colimit.pre_id (F : J ⥤ C) :
colimit.pre F (𝟭 _) = colim.map (functor.left_unitor F).hom := by tidy

lemma colimit.map_post {D : Type u'} [category.{v} D] [has_colimits_of_shape J D] (H : C ⥤ D) :
/- H (colimit F) ⟶ H (colimit G) ⟶ colimit (G ⋙ H) vs
   H (colimit F) ⟶ colimit (F ⋙ H) ⟶ colimit (G ⋙ H) -/
  colimit.post F H ≫ H.map (colim.map α) = colim.map (whisker_right α H) ≫ colimit.post G H:=
begin
  ext,
  rw [←assoc, colimit.ι_post, ←H.map_comp, colimit.ι_map, H.map_comp],
  rw [←assoc, colimit.ι_map, assoc, colimit.ι_post],
  refl
end

/--
The isomorphism between
morphisms from the cone point of the colimit cocone for `F` to `W`
and cocones over `F` with cone point `W`
is natural in `F`.
-/
def colim_coyoneda : colim.op ⋙ coyoneda ≅ category_theory.cocones J C :=
nat_iso.of_components (λ F, nat_iso.of_components (colimit.hom_iso (unop F)) (by tidy))
  (by tidy)

end colim_functor

/--
We can transport colimits of shape `J` along an equivalence `J ≌ J'`.
-/
lemma has_colimits_of_shape_of_equivalence {J' : Type v} [small_category J']
  (e : J ≌ J') [has_colimits_of_shape J C] : has_colimits_of_shape J' C :=
by { constructor, intro F, apply has_colimit_of_equivalence_comp e, apply_instance }

end colimit

section opposite

/--
If `t : cone F` is a limit cone, then `t.op : cocone F.op` is a colimit cocone.
-/
def is_limit.op {t : cone F} (P : is_limit t) : is_colimit t.op :=
{ desc := λ s, (P.lift s.unop).op,
  fac' := λ s j, congr_arg has_hom.hom.op (P.fac s.unop (unop j)),
  uniq' := λ s m w,
  begin
    rw ← P.uniq s.unop m.unop,
    { refl, },
    { dsimp, intro j, rw ← w, refl, }
  end }

/--
If `t : cocone F` is a colimit cocone, then `t.op : cone F.op` is a limit cone.
-/
def is_colimit.op {t : cocone F} (P : is_colimit t) : is_limit t.op :=
{ lift := λ s, (P.desc s.unop).op,
  fac' := λ s j, congr_arg has_hom.hom.op (P.fac s.unop (unop j)),
  uniq' := λ s m w,
  begin
    rw ← P.uniq s.unop m.unop,
    { refl, },
    { dsimp, intro j, rw ← w, refl, }
  end }

/--
If `t : cone F.op` is a limit cone, then `t.unop : cocone F` is a colimit cocone.
-/
def is_limit.unop {t : cone F.op} (P : is_limit t) : is_colimit t.unop :=
{ desc := λ s, (P.lift s.op).unop,
  fac' := λ s j, congr_arg has_hom.hom.unop (P.fac s.op (op j)),
  uniq' := λ s m w,
  begin
    rw ← P.uniq s.op m.op,
    { refl, },
    { dsimp, intro j, rw ← w, refl, }
  end }

/--
If `t : cocone F.op` is a colimit cocone, then `t.unop : cone F.` is a limit cone.
-/
def is_colimit.unop {t : cocone F.op} (P : is_colimit t) : is_limit t.unop :=
{ lift := λ s, (P.desc s.op).unop,
  fac' := λ s j, congr_arg has_hom.hom.unop (P.fac s.op (op j)),
  uniq' := λ s m w,
  begin
    rw ← P.uniq s.op m.op,
    { refl, },
    { dsimp, intro j, rw ← w, refl, }
  end }

/--
`t : cone F` is a limit cone if and only is `t.op : cocone F.op` is a colimit cocone.
-/
def is_limit_equiv_is_colimit_op {t : cone F} : is_limit t ≃ is_colimit t.op :=
equiv_of_subsingleton_of_subsingleton
  is_limit.op (λ P, P.unop.of_iso_limit (cones.ext (iso.refl _) (by tidy)))

/--
`t : cocone F` is a colimit cocone if and only is `t.op : cone F.op` is a limit cone.
-/
def is_colimit_equiv_is_limit_op {t : cocone F} : is_colimit t ≃ is_limit t.op :=
equiv_of_subsingleton_of_subsingleton
  is_colimit.op (λ P, P.unop.of_iso_colimit (cocones.ext (iso.refl _) (by tidy)))

end opposite

end category_theory.limits<|MERGE_RESOLUTION|>--- conflicted
+++ resolved
@@ -279,28 +279,19 @@
   hom_inv_id' := P.hom_ext (by tidy),
   inv_hom_id' := Q.hom_ext (by tidy), }
 
-<<<<<<< HEAD
-=======
 @[reassoc]
->>>>>>> c3d08357
 lemma cone_points_iso_of_nat_iso_hom_comp {F G : J ⥤ C} {s : cone F} {t : cone G}
   (P : is_limit s) (Q : is_limit t) (w : F ≅ G) (j : J) :
   (cone_points_iso_of_nat_iso P Q w).hom ≫ t.π.app j = s.π.app j ≫ w.hom.app j :=
 by simp
 
-<<<<<<< HEAD
-=======
 @[reassoc]
->>>>>>> c3d08357
 lemma cone_points_iso_of_nat_iso_inv_comp {F G : J ⥤ C} {s : cone F} {t : cone G}
   (P : is_limit s) (Q : is_limit t) (w : F ≅ G) (j : J) :
   (cone_points_iso_of_nat_iso P Q w).inv ≫ s.π.app j = t.π.app j ≫ w.inv.app j :=
 by simp
 
-<<<<<<< HEAD
-=======
 @[reassoc]
->>>>>>> c3d08357
 lemma lift_comp_cone_points_iso_of_nat_iso_hom {F G : J ⥤ C} {r s : cone F} {t : cone G}
   (P : is_limit s) (Q : is_limit t) (w : F ≅ G) :
   P.lift r ≫ (cone_points_iso_of_nat_iso P Q w).hom = Q.map r w.hom :=
@@ -709,28 +700,19 @@
   hom_inv_id' := P.hom_ext (by tidy),
   inv_hom_id' := Q.hom_ext (by tidy) }
 
-<<<<<<< HEAD
-=======
 @[reassoc]
->>>>>>> c3d08357
 lemma comp_cocone_points_iso_of_nat_iso_hom {F G : J ⥤ C} {s : cocone F} {t : cocone G}
   (P : is_colimit s) (Q : is_colimit t) (w : F ≅ G) (j : J) :
   s.ι.app j ≫ (cocone_points_iso_of_nat_iso P Q w).hom = w.hom.app j ≫ t.ι.app j :=
 by simp
 
-<<<<<<< HEAD
-=======
 @[reassoc]
->>>>>>> c3d08357
 lemma comp_cocone_points_iso_of_nat_iso_inv {F G : J ⥤ C} {s : cocone F} {t : cocone G}
   (P : is_colimit s) (Q : is_colimit t) (w : F ≅ G) (j : J) :
   t.ι.app j ≫ (cocone_points_iso_of_nat_iso P Q w).inv = w.inv.app j ≫ s.ι.app j :=
 by simp
 
-<<<<<<< HEAD
-=======
 @[reassoc]
->>>>>>> c3d08357
 lemma cocone_points_iso_of_nat_iso_hom_desc {F G : J ⥤ C} {s : cocone F} {r t : cocone G}
   (P : is_colimit s) (Q : is_colimit t) (w : F ≅ G) :
   (cocone_points_iso_of_nat_iso P Q w).hom ≫ Q.desc r = P.map _ w.hom :=
